steps:
- task: DownloadBuildArtifacts@0
  inputs:
    artifactName: IndividualNugetPackages
    downloadPath: 'IndividualNugetPackagesDownloaded'
  displayName: 'Download Artifact'

<<<<<<< HEAD
=======
- script: dir /s $(System.ArtifactsDirectory)

- task: ExtractFiles@1
  inputs:
    archiveFilePatterns: '$(System.ArtifactsDirectory)/IndividualNugetPackages.zip'
    destinationFolder: IndividualNugetPackagesDownloaded
    cleanDestinationFolder: true 
  displayName: 'Extract artifact'

>>>>>>> 51f00740
- bash: ls -R IndividualNugetPackagesDownloaded

- script: node courtesy-push.js .nuget\externals\UnifiedDependencies.xml IndividualNugetPackagesDownloaded\IndividualNugetPackages\unified_deps.xml

- script: |
    init.cmd
    cd IndividualNugetPackagesDownloaded\IndividualNugetPackages
    push.cmd
  displayName: 'Push Nuget packages'

- powershell: |
      # Build the release branch name
      $startdate = Get-Date -Date '2020-01-20'
      $enddate = Get-Date
      $difference = New-TimeSpan -Start $startdate -End $enddate
      $sprintsSince165 = ($difference.Days/21) - (($difference.Days/21)%1) # Weirdly, PowerShell modulo is actually a remainder operator. This gets the actual modulo value.
      $currentSprint = $sprintsSince165 + 165
      $releaseBranch = "users/damccorm/m" + $currentSprint + "/courtesyPush"

      # Push branch to git
      git checkout -b $releaseBranch
      git push origin $releaseBranch<|MERGE_RESOLUTION|>--- conflicted
+++ resolved
@@ -5,19 +5,7 @@
     downloadPath: 'IndividualNugetPackagesDownloaded'
   displayName: 'Download Artifact'
 
-<<<<<<< HEAD
-=======
-- script: dir /s $(System.ArtifactsDirectory)
-
-- task: ExtractFiles@1
-  inputs:
-    archiveFilePatterns: '$(System.ArtifactsDirectory)/IndividualNugetPackages.zip'
-    destinationFolder: IndividualNugetPackagesDownloaded
-    cleanDestinationFolder: true 
-  displayName: 'Extract artifact'
-
->>>>>>> 51f00740
-- bash: ls -R IndividualNugetPackagesDownloaded
+- script: dir /s IndividualNugetPackagesDownloaded
 
 - script: node courtesy-push.js .nuget\externals\UnifiedDependencies.xml IndividualNugetPackagesDownloaded\IndividualNugetPackages\unified_deps.xml
 
