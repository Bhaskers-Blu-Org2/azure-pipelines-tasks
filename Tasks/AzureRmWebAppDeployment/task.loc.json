--- conflicted
+++ resolved
@@ -18,11 +18,7 @@
   "version": {
     "Major": 4,
     "Minor": 1,
-<<<<<<< HEAD
-    "Patch": 4
-=======
     "Patch": 5
->>>>>>> e20703b1
   },
   "releaseNotes": "ms-resource:loc.releaseNotes",
   "minimumAgentVersion": "2.104.1",
