{
    "id": "E28912F1-0114-4464-802A-A3A35437FD16",
    "name": "Docker",
    "friendlyName": "Docker",
    "description": "Build or push Docker images, login or logout, or run a Docker command",
    "helpUrl": "https://docs.microsoft.com/azure/devops/pipelines/tasks/build/docker",
    "helpMarkDown": "[Learn more about this task](https://go.microsoft.com/fwlink/?linkid=848006) or [see the Docker documentation](https://docs.docker.com/)",
    "category": "Build",
    "visibility": [
        "Build",
        "Release"
    ],
    "author": "Microsoft Corporation",
    "version": {
        "Major": 2,
<<<<<<< HEAD
        "Minor": 156,
        "Patch": 3
=======
        "Minor": 157,
        "Patch": 0
>>>>>>> 9840435c
    },
    "demands": [],
    "releaseNotes": "Simplified the task YAML by:<br/>&nbsp;- Removing the Container registry type input<br/>&nbsp;- Removing complex inputs as they can be passed as arguments to the command.",
    "groups": [
        {
            "name": "containerRepository",
            "displayName": "Container Repository",
            "isExpanded": true
        },
        {
            "name": "commands",
            "displayName": "Commands",
            "isExpanded": true
        }
    ],
    "inputs": [
        {
            "name": "containerRegistry",
            "type": "connectedService:dockerregistry",
            "label": "Container registry",
            "groupName": "containerRepository",
            "helpMarkDown": "Select a Docker registry service connection. Required for commands that need to authenticate with a registry."
        },
        {
            "name": "repository",
            "label": "Container repository",
            "type": "string",
            "helpMarkDown": "Name of the repository.",
            "defaultValue": "",
            "visibleRule": "command != login && command != logout",
            "groupName": "containerRepository",
            "properties": {
                "EditableOptions": "True"
            }
        },
        {
            "name": "command",
            "type": "pickList",
            "label": "Command",
            "defaultValue": "buildAndPush",
            "required": true,
            "options": {
                "buildAndPush": "buildAndPush",
                "build": "build",
                "push": "push",
                "login": "login",
                "logout": "logout"
            },
            "properties": {
                "EditableOptions": "True"
            },
            "groupName": "commands",
            "helpMarkDown": "Select a Docker command."
        },
        {
            "name": "Dockerfile",
            "type": "filePath",
            "label": "Dockerfile",
            "defaultValue": "**/Dockerfile",
            "required": true,
            "visibleRule": "command = build || command = buildAndPush",
            "groupName": "commands",
            "helpMarkDown": "Path to the Dockerfile."
        },
        {
            "name": "buildContext",
            "type": "filePath",
            "label": "Build context",
            "defaultValue": "**",
            "visibleRule": "command = build || command = buildAndPush",
            "groupName": "commands",
            "helpMarkDown": "Path to the build context. Pass ** to specify the directory that contains the Dockerfile."
        },
        {
            "name": "tags",
            "type": "multiLine",
            "defaultValue": "$(Build.BuildId)",
            "properties": {
                "resizable": "true",
                "rows": "2"
            },
            "visibleRule": "command = build || command = push || command = buildAndPush",
            "label": "Tags",
            "groupName": "commands",
            "helpMarkDown": "A list of tags in separate lines. These tags are used in build, push and buildAndPush commands. Ex:<br><br>beta1.1<br>latest"
        },
        {
            "name": "arguments",
            "type": "string",
            "visibleRule": "command != login && command != logout && command != buildAndPush",
            "label": "Arguments",
            "groupName": "commands",
            "helpMarkDown": "Docker command options. Ex:<br> For build command,<br>--build-arg HTTP_PROXY=http://10.20.30.2:1234 --quiet"
        },
        {
            "name": "addPipelineData",
            "type": "boolean",
            "label": "Add Pipeline metadata to image(s)",
            "groupName": "commands",
            "defaultValue": "true",
            "helpMarkDown": "By default pipeline data like source branch name, build id are added which helps with traceability. For example you can inspect an image to find out which pipeline built the image. You can opt out of this default behavior by using this input."
        }
    ],
    "dataSourceBindings": [],
    "outputVariables": [
        {
            "name": "DockerOutput",
            "description": "The path of the file(s) which contains the output of the command. This contains two file paths (separated by newline characters) in case of buildAndPush command, and one file path for any other command."
        }
    ],
    "instanceNameFormat": "$(command)",
    "showEnvironmentVariables": true,
    "execution": {
        "Node": {
            "target": "docker.js"
        }
    },
    "messages": {
        "AddingNewAuthToExistingConfig": "Adding auth data for registry to Docker config file. Registry: %s.",
        "ConnectingToDockerHost": "DOCKER_HOST variable is set. Docker will try to connect to the Docker host: %s",
        "ContainerPatternFound": "Pattern found in Docker filepath parameter",
        "ContainerPatternNotFound": "No pattern found in Docker filepath parameter",
        "ContainerDockerFileNotFound": "No Dockerfile matching  %s  was found.",
        "CantWriteDataToFile": "Can not write data to the file %s. Error: %s",
        "CouldNotFindDockerConfig": "Could not find Docker Config. Either DOCKER_CONFIG variable is not set, or the config file is outside the temp directory, or the file does not exist. DOCKER_CONFIG: %s",
        "DockerHostVariableWarning": "DOCKER_HOST variable is set. Please ensure that the Docker daemon is running on: %s",
        "DeletingDockerConfigDirectory": "Deleting Docker config directory. Path: %s",
        "DeletingAuthDataFromDockerConfig": "Deleting auth data for registry from Docker config file. Registry: %s, New Docker config: %s",
        "DockerRegistryNotFound": "Docker registry service connection not specified.",
        "ErrorParsingDockerConfig": "Could not parse the Docker config obtained from the file. Error: %s",
        "FileContentSynced": "Synced the file content to the disk. The content is %s.",
        "FoundDockerConfigStoredInTempPath": "Found the Docker Config stored in the temp path. Docker config path: %s, Docker config: %s",
        "FoundLoginsForOtherRegistries": "Found login info for other registry(s). Trying to remove auth from the Docker config for the registry: %s",
        "IgnoringArgumentsInput": "The arguments input is not supported when the command is buildAndPush. Ignoring the input.",
        "LoggingOutFromRegistry": "Trying to logout from registry: %s",
        "LoggingOutWithNoRegistrySpecified": "Logging out. Removing all auth data from temp docker config, since no registry is specified.",
        "NoAuthInfoFoundInDockerConfig": "No auths found in Docker config. Hence returning 0 registry url's.",
        "NoDataWrittenOnFile": "No data was written into the file %s",
        "NoImagesInImageNamesFile": "At least one image name is expected in file '%s'.",
        "NotAddingAnyTagsToBuild": "Not adding any tags to the built image as no repository is specified.",
        "NotPushingAsNoLoginFound": "Not pushing to any registry as no login information was found.",
        "OldDockerConfigContent": "Found an earlier login to the same registry. Saving old auth data and continuing with the new login. Old docker config: %s",
        "OutputVariableDataSizeExceeded": "Output variable not set as Docker command output exceeded the maximum supported length. Output length: %s, Maximum supported length: %s",
        "PathIsNotInTempDirectory": "The config path is not inside the temp directory. Config path: %s, Temp directory: %s",
        "RegistryAuthNotPresentInConfig": "Could not find the auth data for registry in the Docker config file. Nothing to be done to logout. Registry: %s",
        "RestoringOldLoginAuth": "Restoring the previous login auth data for the registry: %s",
        "WritingDockerConfigToTempFile": "Writing Docker config to temp file. File path: %s, Docker config: %s"
    }
}<|MERGE_RESOLUTION|>--- conflicted
+++ resolved
@@ -13,13 +13,8 @@
     "author": "Microsoft Corporation",
     "version": {
         "Major": 2,
-<<<<<<< HEAD
-        "Minor": 156,
-        "Patch": 3
-=======
         "Minor": 157,
         "Patch": 0
->>>>>>> 9840435c
     },
     "demands": [],
     "releaseNotes": "Simplified the task YAML by:<br/>&nbsp;- Removing the Container registry type input<br/>&nbsp;- Removing complex inputs as they can be passed as arguments to the command.",
