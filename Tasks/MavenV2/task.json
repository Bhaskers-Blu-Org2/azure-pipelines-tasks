{
    "id": "AC4EE482-65DA-4485-A532-7B085873E532",
    "name": "Maven",
    "friendlyName": "Maven",
    "description": "Build, test, and deploy with Apache Maven",
    "helpUrl": "https://docs.microsoft.com/azure/devops/pipelines/tasks/build/maven",
    "helpMarkDown": "[Learn more about this task](https://go.microsoft.com/fwlink/?LinkID=613723)",
    "category": "Build",
    "visibility": [
        "Build",
        "Release"
    ],
    "runsOn": [
        "Agent",
        "DeploymentGroup"
    ],
    "author": "Microsoft Corporation",
    "version": {
        "Major": 2,
<<<<<<< HEAD
        "Minor": 152,
        "Patch": 3
=======
        "Minor": 158,
        "Patch": 1
>>>>>>> 98a2e11d
    },
    "releaseNotes": "Configuration of the SonarQube analysis was moved to the [SonarQube](https://marketplace.visualstudio.com/items?itemName=SonarSource.sonarqube) or [SonarCloud](https://marketplace.visualstudio.com/items?itemName=SonarSource.sonarcloud) extensions, in task `Prepare Analysis Configuration`",
    "demands": [
        "maven"
    ],
    "minimumAgentVersion": "1.89.0",
    "instanceNameFormat": "Maven $(mavenPOMFile)",
    "groups": [
        {
            "name": "junitTestResults",
            "displayName": "JUnit Test Results",
            "isExpanded": true
        },
        {
            "name": "codeCoverage",
            "displayName": "Code Coverage",
            "isExpanded": true
        },
        {
            "name": "advanced",
            "displayName": "Advanced",
            "isExpanded": false
        },
        {
            "name": "CodeAnalysis",
            "displayName": "Code Analysis",
            "isExpanded": true
        }
    ],
    "inputs": [
        {
            "name": "mavenPOMFile",
            "aliases": [
                "mavenPomFile"
            ],
            "type": "filePath",
            "label": "Maven POM file",
            "defaultValue": "pom.xml",
            "required": true,
            "helpMarkDown": "Relative path from the repository root to the Maven POM file."
        },
        {
            "name": "goals",
            "type": "string",
            "label": "Goal(s)",
            "defaultValue": "package",
            "required": false
        },
        {
            "name": "options",
            "type": "string",
            "label": "Options",
            "defaultValue": "",
            "required": false
        },
        {
            "name": "publishJUnitResults",
            "type": "boolean",
            "label": "Publish to Azure Pipelines",
            "required": true,
            "defaultValue": "true",
            "groupName": "junitTestResults",
            "helpMarkDown": "Select this option to publish JUnit test results produced by the Maven build to Azure Pipelines. Each test results file matching `Test Results Files` will be published as a test run in Azure Pipelines."
        },
        {
            "name": "testResultsFiles",
            "type": "filePath",
            "label": "Test results files",
            "defaultValue": "**/TEST-*.xml",
            "required": true,
            "groupName": "junitTestResults",
            "helpMarkDown": "Specify the path and pattern of test results files to publish. Wildcards can be used ([more information](https://go.microsoft.com/fwlink/?linkid=856077)). For example, `**/TEST-*.xml` for all XML files whose name starts with `TEST-`. If no root path is specified, files are matched beneath the default working directory, the value of which is available in the variable: $(System.DefaultWorkingDirectory).  For example, a value of '**/TEST-*.xml' will actually result in matching files from '$(System.DefaultWorkingDirectory)/**/TEST-*.xml'.",
            "visibleRule": "publishJUnitResults = true"
        },
        {
            "name": "testRunTitle",
            "type": "string",
            "label": "Test run title",
            "defaultValue": "",
            "required": false,
            "groupName": "junitTestResults",
            "helpMarkDown": "Provide a name for the test run.",
            "visibleRule": "publishJUnitResults = true"
        },
        {
            "name": "codeCoverageTool",
            "aliases": [
                "codeCoverageToolOption"
            ],
            "type": "pickList",
            "label": "Code coverage tool",
            "required": false,
            "groupName": "codeCoverage",
            "defaultValue": "None",
            "helpMarkDown": "Select the code coverage tool.",
            "options": {
                "None": "None",
                "Cobertura": "Cobertura",
                "JaCoCo": "JaCoCo"
            }
        },
        {
            "name": "classFilter",
            "aliases": [
                "codeCoverageClassFilter"
            ],
            "type": "string",
            "label": "Class inclusion/exclusion filters",
            "defaultValue": "",
            "required": false,
            "groupName": "codeCoverage",
            "helpMarkDown": "Comma-separated list of filters to include or exclude classes from collecting code coverage. For example: +:com.*,+:org.*,-:my.app*.*.",
            "visibleRule": "codeCoverageTool != None"
        },
        {
            "name": "classFilesDirectories",
            "aliases": [
                "codeCoverageClassFilesDirectories"
            ],
            "type": "string",
            "label": "Class files directories",
            "required": false,
            "groupName": "codeCoverage",
            "helpMarkDown": "This field is required for a multi-module project. Specify a comma-separated list of relative paths from the Maven POM file to directories containing class files and archive files (JAR, WAR, etc.). Code coverage is reported for class files in these directories. For example: target/classes,target/testClasses.",
            "visibleRule": "codeCoverageTool = JaCoCo"
        },
        {
            "name": "srcDirectories",
            "aliases": [
                "codeCoverageSourceDirectories"
            ],
            "type": "string",
            "label": "Source files directories",
            "defaultValue": "",
            "required": false,
            "groupName": "codeCoverage",
            "helpMarkDown": "This field is required for a multi-module project. Specify a comma-separated list of relative paths from the Maven POM file to source code directories. Code coverage reports will use these to highlight source code. For example: src/java,src/Test.",
            "visibleRule": "codeCoverageTool = JaCoCo"
        },
        {
            "name": "failIfCoverageEmpty",
            "aliases": [
                "codeCoverageFailIfEmpty"
            ],
            "type": "boolean",
            "label": "Fail when code coverage results are missing",
            "defaultValue": "false",
            "required": false,
            "groupName": "codeCoverage",
            "helpMarkDown": "Fail the build if code coverage did not produce any results to publish.",
            "visibleRule": "codeCoverageTool != None"
        },
        {
            "name": "javaHomeSelection",
            "aliases": [
                "javaHomeOption"
            ],
            "type": "radio",
            "label": "Set JAVA_HOME by",
            "required": true,
            "groupName": "advanced",
            "defaultValue": "JDKVersion",
            "helpMarkDown": "Sets JAVA_HOME either by selecting a JDK version that will be discovered during builds or by manually entering a JDK path.",
            "options": {
                "JDKVersion": "JDK Version",
                "Path": "Path"
            }
        },
        {
            "name": "jdkVersion",
            "aliases": [
                "jdkVersionOption"
            ],
            "type": "pickList",
            "label": "JDK version",
            "required": false,
            "groupName": "advanced",
            "defaultValue": "default",
            "helpMarkDown": "Will attempt to discover the path to the selected JDK version and set JAVA_HOME accordingly.",
            "visibleRule": "javaHomeSelection = JDKVersion",
            "options": {
                "default": "default",
                "1.11": "JDK 11",
                "1.10": "JDK 10 (out of support)",
                "1.9": "JDK 9 (out of support)",
                "1.8": "JDK 8",
                "1.7": "JDK 7",
                "1.6": "JDK 6 (out of support)"
            }
        },
        {
            "name": "jdkUserInputPath",
            "aliases": [
                "jdkDirectory"
            ],
            "type": "string",
            "label": "JDK path",
            "required": true,
            "groupName": "advanced",
            "defaultValue": "",
            "helpMarkDown": "Sets JAVA_HOME to the given path.",
            "visibleRule": "javaHomeSelection = Path"
        },
        {
            "name": "jdkArchitecture",
            "aliases": [
                "jdkArchitectureOption"
            ],
            "type": "pickList",
            "label": "JDK architecture",
            "defaultValue": "x64",
            "required": false,
            "helpMarkDown": "Optionally supply the architecture (x86, x64) of the JDK.",
            "visibleRule": "jdkVersion != default",
            "groupName": "advanced",
            "options": {
                "x86": "x86",
                "x64": "x64"
            }
        },
        {
            "name": "mavenVersionSelection",
            "aliases": [
                "mavenVersionOption"
            ],
            "type": "radio",
            "label": "Maven version",
            "defaultValue": "Default",
            "required": true,
            "groupName": "advanced",
            "helpMarkDown": "Uses either the default Maven version or the version in the specified custom path.",
            "options": {
                "Default": "Default",
                "Path": "Custom Path"
            }
        },
        {
            "name": "mavenPath",
            "aliases": [
                "mavenDirectory"
            ],
            "type": "string",
            "label": "Maven path",
            "required": true,
            "groupName": "advanced",
            "defaultValue": "",
            "helpMarkDown": "Supply the custom path to the Maven installation (e.g., /usr/share/maven).",
            "visibleRule": "mavenVersionSelection = Path"
        },
        {
            "name": "mavenSetM2Home",
            "type": "boolean",
            "label": "Set M2_HOME variable",
            "required": true,
            "defaultValue": "false",
            "groupName": "advanced",
            "helpMarkDown": "Sets the M2_HOME variable to a custom Maven installation path.",
            "visibleRule": "mavenVersionSelection = Path"
        },
        {
            "name": "mavenOpts",
            "aliases": [
                "mavenOptions"
            ],
            "type": "string",
            "label": "Set MAVEN_OPTS to",
            "required": false,
            "groupName": "advanced",
            "defaultValue": "-Xmx1024m",
            "helpMarkDown": "Sets the MAVEN_OPTS environment variable, which is used to send command-line arguments to start the JVM. The -Xmx flag specifies the maximum memory available to the JVM."
        },
        {
            "name": "mavenFeedAuthenticate",
            "aliases": [
                "mavenAuthenticateFeed"
            ],
            "type": "boolean",
            "label": "Authenticate built-in Maven feeds",
            "required": true,
            "defaultValue": "true",
            "groupName": "advanced",
            "helpMarkDown": "Automatically authenticate Maven feeds from Azure Artifacts. If built-in Maven feeds are not in use, deselect this option for faster builds."
        },
        {
            "name": "sqAnalysisEnabled",
            "aliases": [
                "sonarQubeRunAnalysis"
            ],
            "type": "boolean",
            "label": "Run SonarQube or SonarCloud analysis",
            "required": true,
            "defaultValue": "false",
            "groupName": "CodeAnalysis",
            "helpMarkDown": "This option has changed from version 1 of the **Maven** task to use the [SonarQube](https://marketplace.visualstudio.com/items?itemName=SonarSource.sonarqube) and [SonarCloud](https://marketplace.visualstudio.com/items?itemName=SonarSource.sonarcloud) marketplace extensions.  Enable this option to run [SonarQube or SonarCloud analysis](http://redirect.sonarsource.com/doc/install-configure-scanner-tfs-ts.html) after executing goals in the **Goals** field. The **install** or **package** goal should run first. You must also add a **Prepare Analysis Configuration** task from one of the extensions to the build pipeline before this Maven task."
        },
        {
            "name": "sqMavenPluginVersionChoice",
            "type": "radio",
            "label": "SonarQube scanner for Maven version",
            "required": true,
            "defaultValue": "latest",
            "options": {
                "latest": "Use latest release",
                "pom": "Use version declared in your pom.xml"
            },
            "helpMarkDown": "The SonarQube Maven plugin version to use. You can use latest version, or rely on the version in your pom.xml.",
            "groupName": "CodeAnalysis",
            "visibleRule": "sqAnalysisEnabled = true"
        },
        {
            "name": "checkstyleAnalysisEnabled",
            "aliases": [
                "checkStyleRunAnalysis"
            ],
            "type": "boolean",
            "label": "Run Checkstyle",
            "required": false,
            "defaultValue": "false",
            "groupName": "CodeAnalysis",
            "helpMarkDown": "Run the Checkstyle tool with the default Sun checks. Results are uploaded as build artifacts."
        },
        {
            "name": "pmdAnalysisEnabled",
            "aliases": [
                "pmdRunAnalysis"
            ],
            "type": "boolean",
            "label": "Run PMD",
            "required": false,
            "defaultValue": "false",
            "groupName": "CodeAnalysis",
            "helpMarkDown": "Use the PMD static analysis tool to look for bugs in the code. Results are uploaded as build artifacts."
        },
        {
            "name": "findbugsAnalysisEnabled",
            "aliases": [
                "findBugsRunAnalysis"
            ],
            "type": "boolean",
            "label": "Run FindBugs",
            "required": false,
            "defaultValue": "false",
            "groupName": "CodeAnalysis",
            "helpMarkDown": "Use the FindBugs static analysis tool to look for bugs in the code. Results are uploaded as build artifacts."
        }
    ],
    "execution": {
        "Node": {
            "target": "maventask.js",
            "argumentFormat": ""
        }
    },
    "messages": {
        "sqCommon_CreateTaskReport_MissingField": "Failed to create TaskReport object. Missing field: %s",
        "sqCommon_WaitingForAnalysis": "Waiting for the SonarQube server to analyse the build.",
        "sqCommon_NotWaitingForAnalysis": "Build not configured to wait for the SonarQube analysis. Detailed quality gate status will not be available.",
        "sqCommon_QualityGateStatusUnknown": "Could not detect the quality gate status or a new status has been introduced.",
        "sqCommon_InvalidResponseFromServer": "Server responded with an invalid or unexpected response format.",
        "codeAnalysis_ToolIsEnabled": "%s analysis is enabled.",
        "codeAnalysis_ToolFailed": "%s analysis failed.",
        "sqAnalysis_IncrementalMode": "Detected a PR build - running the SonarQube analysis in incremental mode",
        "sqAnalysis_BuildSummaryTitle": "SonarQube Analysis Report",
        "sqAnalysis_TaskReportInvalid": "Invalid or missing task report. Check SonarQube finished successfully.",
        "sqAnalysis_BuildSummary_LinkText": "Detailed SonarQube report",
        "sqAnalysis_BuildSummary_CannotAuthenticate": "Cannot authenticate to the SonarQube server. Check the saved service connection details and the status of the server.",
        "sqAnalysis_AnalysisTimeout": "The analysis did not complete in the allotted time of %d seconds.",
        "sqAnalysis_IsPullRequest_SkippingBuildSummary": "Pull request build: detailed SonarQube build summary will not be available.",
        "sqAnalysis_IsPullRequest_SkippingBuildBreaker": "Pull request build: build will not be broken if quality gate fails.",
        "sqAnalysis_BuildBrokenDueToQualityGateFailure": "The SonarQube quality gate associated with this build has failed.",
        "sqAnalysis_QualityGatePassed": "The SonarQube quality gate associated with this build has passed (status %s)",
        "sqAnalysis_UnknownComparatorString": "The SonarQube build summary encountered a problem: unknown comparator '%s'",
        "sqAnalysis_NoUnitsFound": "The list of SonarQube measurement units could not be retrieved from the server.",
        "sqAnalysis_NoReportTask": "Could not find report-task.txt. Possible cause: the SonarQube analysis did not complete successfully.",
        "sqAnalysis_MultipleReportTasks": "Multiple report-task.txt files found. Choosing the first one. The build summary and the build breaker may not be accurate. Possible cause: multiple SonarQube analysis during the same build, which is not supported.",
        "codeAnalysisBuildSummaryLine_SomeViolationsSomeFiles": "%s found %d violations in %d files.",
        "codeAnalysisBuildSummaryLine_SomeViolationsOneFile": "%s found %d violations in 1 file.",
        "codeAnalysisBuildSummaryLine_OneViolationOneFile": "%s found 1 violation in 1 file.",
        "codeAnalysisBuildSummaryLine_NoViolations": "%s found no violations.",
        "codeAnalysisBuildSummaryTitle": "Code Analysis Report",
        "codeAnalysisArtifactSummaryTitle": "Code Analysis Results",
        "codeAnalysisDisabled": "Code analysis is disabled outside of the build environment. Could not find a value for: %s",
        "LocateJVMBasedOnVersionAndArch": "Locate JAVA_HOME for Java %s %s",
        "UnsupportedJdkWarning": "JDK 9 and JDK 10 are out of support. Please switch to a later version in your project and pipeline. Attempting to build with JDK 11...",
        "FailedToLocateSpecifiedJVM": "Failed to find the specified JDK version. Please ensure the specified JDK version is installed on the agent and the environment variable '%s' exists and is set to the location of a corresponding JDK or use the [Java Tool Installer](https://go.microsoft.com/fwlink/?linkid=875287) task to install the desired JDK.",
        "NoCodeCoverage": "No code coverage results were found to publish.",
        "EntryAlreadyExists": "The settings for the feed or repository already exists in the xml file.",
        "EffectivePomInvalid": "Could not parse the effective POM.",
        "AuthenticationNotNecessary": "No built-in Maven feeds requiring authentication were found. Disable 'Authenticate built-in Maven feeds' for faster builds.",
        "UsingAuthFeed": "Using built-in feed: "
    }
}<|MERGE_RESOLUTION|>--- conflicted
+++ resolved
@@ -17,13 +17,8 @@
     "author": "Microsoft Corporation",
     "version": {
         "Major": 2,
-<<<<<<< HEAD
-        "Minor": 152,
-        "Patch": 3
-=======
-        "Minor": 158,
-        "Patch": 1
->>>>>>> 98a2e11d
+        "Minor": 159,
+        "Patch": 0
     },
     "releaseNotes": "Configuration of the SonarQube analysis was moved to the [SonarQube](https://marketplace.visualstudio.com/items?itemName=SonarSource.sonarqube) or [SonarCloud](https://marketplace.visualstudio.com/items?itemName=SonarSource.sonarcloud) extensions, in task `Prepare Analysis Configuration`",
     "demands": [
