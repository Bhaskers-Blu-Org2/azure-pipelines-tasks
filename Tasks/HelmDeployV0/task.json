--- conflicted
+++ resolved
@@ -13,13 +13,8 @@
     "author": "Microsoft Corporation",
     "version": {
         "Major": 0,
-<<<<<<< HEAD
-        "Minor": 138,
-        "Patch": 17
-=======
         "Minor": 150,
-        "Patch": 0
->>>>>>> f8256c30
+        "Patch": 1
     },
     "demands": [],
     "groups": [
