--- conflicted
+++ resolved
@@ -14,11 +14,7 @@
   "version": {
     "Major": 0,
     "Minor": 162,
-<<<<<<< HEAD
-    "Patch": 8
-=======
     "Patch": 5
->>>>>>> 0df4c6c8
   },
   "demands": [],
   "groups": [
