--- conflicted
+++ resolved
@@ -17,11 +17,7 @@
     "version": {
         "Major": 1,
         "Minor": 156,
-<<<<<<< HEAD
-        "Patch": 19
-=======
-        "Patch": 20
->>>>>>> 1ce4d23f
+        "Patch": 21
     },
     "demands": [],
     "minimumAgentVersion": "1.100.0",
