{
  "id": "BD1BED02-F04E-11E7-8C3F-9A214CF093AE",
  "name": "AzureMysqlDeployment",
  "friendlyName": "ms-resource:loc.friendlyName",
  "description": "ms-resource:loc.description",
  "helpUrl": "https://aka.ms/mysqlazuredeployreadme",
  "helpMarkDown": "ms-resource:loc.helpMarkDown",
  "category": "Deploy",
  "visibility": [
    "Build",
    "Release"
  ],
  "runsOn": [
    "Agent"
  ],
  "author": "Microsoft Corporation",
  "version": {
    "Major": 1,
    "Minor": 0,
<<<<<<< HEAD
    "Patch": 16
=======
    "Patch": 15
>>>>>>> 480939af
  },
  "demands": [],
  "minimumAgentVersion": "1.100.0",
  "groups": [
    {
      "name": "target",
      "displayName": "ms-resource:loc.group.displayName.target",
      "isExpanded": true
    },
    {
      "name": "taskDetails",
      "displayName": "ms-resource:loc.group.displayName.taskDetails",
      "isExpanded": true
    },
    {
      "name": "firewall",
      "displayName": "ms-resource:loc.group.displayName.firewall",
      "isExpanded": false
    }
  ],
  "inputs": [
    {
      "name": "ConnectedServiceName",
      "aliases": [
        "azureSubscription"
      ],
      "type": "connectedService:AzureRM",
      "label": "ms-resource:loc.input.label.ConnectedServiceName",
      "defaultValue": "",
      "required": true,
      "helpMarkDown": "ms-resource:loc.input.help.ConnectedServiceName"
    },
    {
      "name": "ServerName",
      "type": "pickList",
      "label": "ms-resource:loc.input.label.ServerName",
      "required": true,
      "defaultValue": "",
      "groupName": "target",
      "helpMarkDown": "ms-resource:loc.input.help.ServerName",
      "properties": {
        "EditableOptions": "True"
      }
    },
    {
      "name": "DatabaseName",
      "type": "string",
      "label": "ms-resource:loc.input.label.DatabaseName",
      "required": false,
      "groupName": "target",
      "defaultValue": "",
      "helpMarkDown": "ms-resource:loc.input.help.DatabaseName"
    },
    {
      "name": "SqlUsername",
      "type": "string",
      "label": "ms-resource:loc.input.label.SqlUsername",
      "required": true,
      "groupName": "target",
      "defaultValue": "",
      "helpMarkDown": "ms-resource:loc.input.help.SqlUsername"
    },
    {
      "name": "SqlPassword",
      "type": "string",
      "label": "ms-resource:loc.input.label.SqlPassword",
      "required": true,
      "groupName": "target",
      "defaultValue": "",
      "helpMarkDown": "ms-resource:loc.input.help.SqlPassword"
    },
    {
      "name": "TaskNameSelector",
      "type": "pickList",
      "label": "ms-resource:loc.input.label.TaskNameSelector",
      "required": false,
      "helpMarkDown": "ms-resource:loc.input.help.TaskNameSelector",
      "groupName": "taskDetails",
      "defaultValue": "SqlTaskFile",
      "options": {
        "SqlTaskFile": "MySQL Script File",
        "InlineSqlTask": "Inline MySQL Script"
      }
    },
    {
      "name": "SqlFile",
      "type": "filePath",
      "label": "ms-resource:loc.input.label.SqlFile",
      "required": true,
      "groupName": "taskDetails",
      "defaultValue": "",
      "helpMarkDown": "ms-resource:loc.input.help.SqlFile",
      "visibleRule": "TaskNameSelector = SqlTaskFile"
    },
    {
      "name": "SqlInline",
      "type": "multiLine",
      "label": "ms-resource:loc.input.label.SqlInline",
      "required": true,
      "groupName": "taskDetails",
      "defaultValue": "",
      "helpMarkDown": "ms-resource:loc.input.help.SqlInline",
      "visibleRule": "TaskNameSelector = InlineSqlTask",
      "properties": {
        "resizable": "true",
        "rows": "10"
      }
    },
    {
      "name": "SqlAdditionalArguments",
      "type": "string",
      "label": "ms-resource:loc.input.label.SqlAdditionalArguments",
      "required": false,
      "groupName": "taskDetails",
      "defaultValue": "",
      "helpMarkDown": "ms-resource:loc.input.help.SqlAdditionalArguments"
    },
    {
      "name": "IpDetectionMethod",
      "type": "pickList",
      "label": "ms-resource:loc.input.label.IpDetectionMethod",
      "required": true,
      "groupName": "firewall",
      "defaultValue": "AutoDetect",
      "options": {
        "AutoDetect": "AutoDetect",
        "IPAddressRange": "IPAddressRange"
      },
      "helpMarkDown": "ms-resource:loc.input.help.IpDetectionMethod"
    },
    {
      "name": "StartIpAddress",
      "type": "string",
      "label": "ms-resource:loc.input.label.StartIpAddress",
      "required": true,
      "groupName": "firewall",
      "defaultValue": "",
      "visibleRule": "IpDetectionMethod = IPAddressRange",
      "helpMarkDown": "ms-resource:loc.input.help.StartIpAddress"
    },
    {
      "name": "EndIpAddress",
      "type": "string",
      "label": "ms-resource:loc.input.label.EndIpAddress",
      "required": true,
      "groupName": "firewall",
      "defaultValue": "",
      "visibleRule": "IpDetectionMethod = IPAddressRange",
      "helpMarkDown": "ms-resource:loc.input.help.EndIpAddress"
    },
    {
      "name": "DeleteFirewallRule",
      "type": "boolean",
      "label": "ms-resource:loc.input.label.DeleteFirewallRule",
      "required": false,
      "groupName": "firewall",
      "defaultValue": "true",
      "helpMarkDown": "ms-resource:loc.input.help.DeleteFirewallRule"
    }
  ],
  "dataSourceBindings": [
    {
      "target": "ServerName",
      "endpointId": "$(ConnectedServiceName)",
      "dataSourceName": "AzureMysqlServers",
      "resultTemplate": "{ \"Value\" : \"{{{properties.fullyQualifiedDomainName}}}\", \"DisplayValue\" : \"{{{properties.fullyQualifiedDomainName}}}\" }"
    }
  ],
  "instanceNameFormat": "ms-resource:loc.instanceNameFormat",
  "execution": {
    "Node": {
      "target": "azuremysqldeploy.js"
    }
  },
  "messages": {
    "ARGD_ConstructorFailed": "ms-resource:loc.messages.ARGD_ConstructorFailed",
    "FirewallRuleNameCannotBeEmpty": "ms-resource:loc.messages.FirewallRuleNameCannotBeEmpty",
    "FirewallAddressRangeCannotBeEmpty": "ms-resource:loc.messages.FirewallAddressRangeCannotBeEmpty",
    "StartIpAddressCannotBeEmpty": "ms-resource:loc.messages.StartIpAddressCannotBeEmpty",
    "EndIpAddressCannotBeEmpty": "ms-resource:loc.messages.EndIpAddressCannotBeEmpty",
    "MysqlServerNameCannotBeEmpty": "ms-resource:loc.messages.MysqlServerNameCannotBeEmpty",
    "MysqlFullyQualifiedServerNameCannotBeEmpty": "ms-resource:loc.messages.MysqlFullyQualifiedServerNameCannotBeEmpty",
    "ResourceGroupCannotBeEmpty": "ms-resource:loc.messages.ResourceGroupCannotBeEmpty",
    "NotAbleToAddFirewallRule": "ms-resource:loc.messages.NotAbleToAddFirewallRule",
    "NotAbleToDeleteFirewallRule": "ms-resource:loc.messages.NotAbleToDeleteFirewallRule",
    "AgentIpAddressIsMissingInAddedFirewallRule": "ms-resource:loc.messages.AgentIpAddressIsMissingInAddedFirewallRule",
    "NotAbleToGetAllServers": "ms-resource:loc.messages.NotAbleToGetAllServers",
    "EmptyOrNullServerList": "ms-resource:loc.messages.EmptyOrNullServerList",
    "UnableToFindResourceGroupDueToNullId": "ms-resource:loc.messages.UnableToFindResourceGroupDueToNullId",
    "UnableToFindResourceGroupDueToInvalidId": "ms-resource:loc.messages.UnableToFindResourceGroupDueToInvalidId",
    "NotAbleToGetInstalledLocationOfMysqlFromPath": "ms-resource:loc.messages.NotAbleToGetInstalledLocationOfMysqlFromPath",
    "UnableToFindMysqlFromRegistryOnMachineError": "ms-resource:loc.messages.UnableToFindMysqlFromRegistryOnMachineError",
    "UnableToFindMysqlFromRegistry": "ms-resource:loc.messages.UnableToFindMysqlFromRegistry",
    "UnableToFindTheLocationOfMysqlFromRegistryOnMachineError": "ms-resource:loc.messages.UnableToFindTheLocationOfMysqlFromRegistryOnMachineError",
    "AzureMysqlTaskParameterCannotBeEmpty": "ms-resource:loc.messages.AzureMysqlTaskParameterCannotBeEmpty",
    "ToolPathCannotBeNull": "ms-resource:loc.messages.ToolPathCannotBeNull",
    "SqlExecutionException": "ms-resource:loc.messages.SqlExecutionException",
    "AzureEndpointCannotBeNull": "ms-resource:loc.messages.AzureEndpointCannotBeNull",
    "CallbackCannotBeNull": "ms-resource:loc.messages.CallbackCannotBeNull",
    "UnableToCreateDatabaseException": "ms-resource:loc.messages.UnableToCreateDatabaseException",
    "WindowMysqlClientMissingError": "ms-resource:loc.messages.WindowMysqlClientMissingError",
    "LinuxMysqlClientMissingError": "ms-resource:loc.messages.LinuxMysqlClientMissingError",
    "CouldNotFetchAccessTokenforAzureStatusCode": "ms-resource:loc.messages.CouldNotFetchAccessTokenforAzureStatusCode",
    "CouldNotFetchAccessTokenforMSIDueToMSINotConfiguredProperlyStatusCode": "ms-resource:loc.messages.CouldNotFetchAccessTokenforMSIDueToMSINotConfiguredProperlyStatusCode",
    "CouldNotFetchAccessTokenforMSIStatusCode": "ms-resource:loc.messages.CouldNotFetchAccessTokenforMSIStatusCode",
    "NotAbleToCreateFirewallRule": "ms-resource:loc.messages.NotAbleToCreateFirewallRule"
  }
}<|MERGE_RESOLUTION|>--- conflicted
+++ resolved
@@ -17,11 +17,7 @@
   "version": {
     "Major": 1,
     "Minor": 0,
-<<<<<<< HEAD
-    "Patch": 16
-=======
-    "Patch": 15
->>>>>>> 480939af
+    "Patch": 18
   },
   "demands": [],
   "minimumAgentVersion": "1.100.0",
