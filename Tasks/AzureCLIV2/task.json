--- conflicted
+++ resolved
@@ -20,11 +20,7 @@
     "version": {
         "Major": 2,
         "Minor": 0,
-<<<<<<< HEAD
         "Patch": 12
-=======
-        "Patch": 10
->>>>>>> e35faa6e
     },
     "minimumAgentVersion": "2.0.0",
     "instanceNameFormat": "Azure CLI $(scriptPath)",
