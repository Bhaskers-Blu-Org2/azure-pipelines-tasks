--- conflicted
+++ resolved
@@ -14,13 +14,8 @@
   "preview": false,
   "version": {
     "Major": 1,
-<<<<<<< HEAD
-    "Minor": 1,
+    "Minor": 161,
     "Patch": 0
-=======
-    "Minor": 160,
-    "Patch": 1
->>>>>>> 3d195be5
   },
   "demands": [],
   "minimumAgentVersion": "2.0.0",
