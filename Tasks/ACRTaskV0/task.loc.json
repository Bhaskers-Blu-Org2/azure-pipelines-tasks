--- conflicted
+++ resolved
@@ -15,13 +15,8 @@
   "demands": [],
   "version": {
     "Major": 0,
-<<<<<<< HEAD
-    "Minor": 169,
-    "Patch": 0
-=======
     "Minor": 162,
-    "Patch": 9
->>>>>>> 6b9d8dcb
+    "Patch": 10
   },
   "instanceNameFormat": "ms-resource:loc.instanceNameFormat",
   "showEnvironmentVariables": true,
