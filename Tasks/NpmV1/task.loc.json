--- conflicted
+++ resolved
@@ -9,13 +9,8 @@
   "author": "Microsoft Corporation",
   "version": {
     "Major": 1,
-<<<<<<< HEAD
-    "Minor": 155,
-    "Patch": 1
-=======
     "Minor": 160,
     "Patch": 0
->>>>>>> 16e66083
   },
   "runsOn": [
     "Agent",
