{
    "id": "FE47E961-9FA8-4106-8639-368C022D43AD",
    "name": "Npm",
    "friendlyName": "npm",
    "description": "Install and publish npm packages, or run an npm command. Supports npmjs.com and authenticated registries like Package Management.",
    "helpUrl": "https://go.microsoft.com/fwlink/?LinkID=613746",
    "helpMarkDown": "[More Information](https://go.microsoft.com/fwlink/?LinkID=613746)",
    "category": "Package",
    "author": "Microsoft Corporation",
    "version": {
        "Major": 1,
        "Minor": 147,
<<<<<<< HEAD
        "Patch": 0
=======
        "Patch": 1
>>>>>>> 15697a13
    },
    "runsOn": [
        "Agent",
        "DeploymentGroup"
    ],
    "demands": [
        "npm"
    ],
    "minimumAgentVersion": "2.115.0",
    "instanceNameFormat": "npm $(command)",
    "groups": [
        {
            "displayName": "Custom registries and authentication",
            "name": "customRegistries",
            "isExpanded": false,
            "visibleRule": "command = install || command = custom"
        },
        {
            "name": "publishRegistries",
            "displayName": "Destination registry and authentication",
            "isExpanded": true,
            "visibleRule": "command = publish"
        },
        {
            "displayName": "Advanced",
            "name": "advanced",
            "isExpanded": false,
            "visibleRule": "command = install || command = publish"
        }
    ],
    "inputs": [
        {
            "name": "command",
            "label": "Command",
            "helpMarkDown": "The command and arguments which will be passed to npm for execution.\n\nIf your arguments contain double quotes (\"), escape them with a slash (\\), and surround the escaped string with double quotes (\").",
            "type": "pickList",
            "required": true,
            "options": {
                "install": "install",
                "publish": "publish",
                "custom": "custom"
            },
            "defaultValue": "install"
        },
        {
            "name": "workingDir",
            "label": "Working folder that contains package.json",
            "helpMarkDown": "Path to the folder containing the target package.json and .npmrc files. Select the folder, not the file e.g. \"/packages/mypackage\".",
            "type": "filePath"
        },
        {
            "groupName": "advanced",
            "name": "verbose",
            "label": "Verbose logging",
            "helpMarkDown": "Select to print more information to the console on run",
            "type": "boolean"
        },
        {
            "name": "customCommand",
            "label": "Command and arguments",
            "helpMarkDown": "Custom command to run, e.g. \"dist-tag ls mypackage\".",
            "type": "string",
            "visibleRule": "command = custom",
            "required": true
        },
        {
            "groupName": "customRegistries",
            "name": "customRegistry",
            "label": "Registries to use",
            "helpMarkDown": "You can either commit a .npmrc file to your source code repository and set its path here or select a registry from Azure Artifacts here.",
            "type": "radio",
            "options": {
                "useNpmrc": "Registries in my .npmrc",
                "useFeed": "Registry I select here"
            },
            "defaultValue": "useNpmrc"
        },
        {
            "groupName": "customRegistries",
            "name": "customFeed",
            "label": "Use packages from this Azure Artifacts/TFS registry",
            "helpMarkDown": "Include the selected feed in the generated .npmrc.",
            "type": "pickList",
            "visibleRule": "customRegistry = useFeed",
            "required": true
        },
        {
            "groupName": "customRegistries",
            "name": "customEndpoint",
            "label": "Credentials for registries outside this account/collection",
            "helpMarkDown": "Credentials to use for external registries located in the project's .npmrc. For registries in this account/collection, leave this blank; the build’s credentials are used automatically.",
            "type": "connectedService:externalnpmregistry",
            "visibleRule": "customRegistry = useNpmrc",
            "properties": {
                "MultiSelectFlatList": "true"
            }
        },
        {
            "groupName": "publishRegistries",
            "name": "publishRegistry",
            "label": "Registry location",
            "helpMarkDown": "Registry the command will target.",
            "type": "radio",
            "options": {
                "useExternalRegistry": "External npm registry (including other accounts/collections)",
                "useFeed": "Registry I select here"
            },
            "defaultValue": "useExternalRegistry"
        },
        {
            "groupName": "publishRegistries",
            "name": "publishFeed",
            "label": "Target registry",
            "helpMarkDown": "Select a registry hosted in this account. You must have Package Management installed and licensed to select a registry here.",
            "type": "pickList",
            "visibleRule": "publishRegistry = useFeed",
            "required": true
        },
        {
            "name": "publishPackageMetadata",
            "groupName": "advanced",
            "type": "boolean",
            "label": "Publish pipeline metadata",
            "defaultValue": true,
            "helpMarkDown": "Associate this build/release pipeline’s metadata (run #, source code information) with the package",
            "visibleRule": "command = publish && publishRegistry = useFeed"
        },
        {
            "groupName": "publishRegistries",
            "name": "publishEndpoint",
            "label": "External Registry",
            "helpMarkDown": "Credentials to use for publishing to an external registry.",
            "type": "connectedService:externalnpmregistry",
            "visibleRule": "publishRegistry = useExternalRegistry",
            "required": true
        }
    ],
    "dataSourceBindings": [
        {
            "target": "customFeed",
            "endpointId": "tfs:feed",
            "endpointUrl": "{{endpoint.url}}/_apis/packaging/feeds",
            "resultSelector": "jsonpath:$.value[*]",
            "resultTemplate": "{ \"Value\": \"{{{id}}}\", \"DisplayValue\": \"{{{name}}}\"}"
        },
        {
            "target": "publishFeed",
            "endpointId": "tfs:feed",
            "endpointUrl": "{{endpoint.url}}/_apis/packaging/feeds",
            "resultSelector": "jsonpath:$.value[*]",
            "resultTemplate": "{ \"Value\": \"{{{id}}}\", \"DisplayValue\": \"{{{name}}}\"}"
        }
    ],
    "execution": {
        "Node": {
            "target": "npm.js"
        }
    },
    "messages": {
        "FoundBuildCredentials": "Found build credentials",
        "NoBuildCredentials": "Could not find build credentials",
        "UnknownCommand": "Unknown command: %s",
        "MultipleProjectConfigs": "More than one project .npmrc found in $s",
        "ServiceEndpointNotDefined": "Couldn't find the service connection. Make sure the selected service connection still exists.",
        "ServiceEndpointUrlNotDefined": "Couldn't find the URL for the service connection. Make sure the service connection is correctly configured.",
        "SavingFile": "Saving file %s",
        "RestoringFile": "Restoring file %s",
        "PublishFeed": "Publishing to internal feed",
        "PublishExternal": "Publishing to external registry",
        "UseFeed": "Using internal feed",
        "UseNpmrc": "Using registries in .npmrc",
        "PublishRegistry": "Publishing to registry: %s",
        "UsingRegistry": "Using registry: %s",
        "AddingAuthRegistry": "Adding auth for registry: %s",
        "FoundLocalRegistries": "Found %d registries in this account/collection",
        "ForcePackagingUrl": "Packaging collection URL forced to: %s",
        "DebugLogNotFound": "Couldn't find a debug log in the cache or working directory",
        "NpmFailed": "Npm failed with return code: %s",
        "FoundNpmDebugLog": "Found npm debug log, make sure the path matches with the one in npm's output: %s",
        "TestDebugLog": "Trying debug log location: %s",
        "OverridingProjectNpmrc": "Overriding project .npmrc: %s",
        "RestoringProjectNpmrc": "Restoring project .npmrc",
        "WorkingDirectoryNotDirectory": "Please change your working directory to a valid directory",
        "NGCommon_AreaNotFoundInSps": "Unable to locate the '%s' [%s] area. The service containing that area may not be available in your region."
    }
}<|MERGE_RESOLUTION|>--- conflicted
+++ resolved
@@ -10,11 +10,7 @@
     "version": {
         "Major": 1,
         "Minor": 147,
-<<<<<<< HEAD
-        "Patch": 0
-=======
-        "Patch": 1
->>>>>>> 15697a13
+        "Patch": 2
     },
     "runsOn": [
         "Agent",
