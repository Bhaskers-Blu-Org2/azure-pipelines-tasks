--- conflicted
+++ resolved
@@ -15,11 +15,7 @@
     "version": {
         "Major": 2,
         "Minor": 157,
-<<<<<<< HEAD
-        "Patch": 9
-=======
-        "Patch": 10
->>>>>>> 8f02a1ca
+        "Patch": 11
     },
     "demands": [],
     "minimumAgentVersion": "2.119.1",
@@ -485,11 +481,8 @@
         "ExpiredServicePrincipal": "Could not fetch access token for Azure. Verify if the Service Principal used is valid and not expired.",
         "DeploymentGroupConfigurationNotSucceeded": "Deployment group configuration did not succeed on one or more Virtual Machine(s): %s",
         "DeploymentGroupConfigurationFailedOnVM": "Failure for Virtual Machine '%s': %s",
-<<<<<<< HEAD
         "ServicePrincipalRoleAssignmentDetails": "Please make sure the Service Principal with name %s is assigned the right roles for the Resource Group %s. Follow the link for more details: https://docs.microsoft.com/en-us/azure/role-based-access-control/role-assignments-portal",
-        "ServicePrincipalFetchFailed": "Error while fetching Service Principal details: %s"
-=======
+        "ServicePrincipalFetchFailed": "Error while fetching Service Principal details: %s",
         "FindMoreDeploymentDetailsAzurePortal": "Task successfully created an Azure Resource Manager deployment, but the deployment failed. Please see more detailed Azure resource manager deployment logs at: (Please Copy-Paste the link) %s"
->>>>>>> 8f02a1ca
     }
 }