import path = require("path");
import tl = require("azure-pipelines-task-lib/task");
import fs = require("fs");
import util = require("util");
import azureGraph = require("azure-arm-rest-v2/azure-graph");
import env = require("./Environment");
import deployAzureRG = require("../models/DeployAzureRG");
import armResource = require("azure-arm-rest-v2/azure-arm-resource");
import winRM = require("./WinRMExtensionHelper");
import dgExtensionHelper = require("./DeploymentGroupExtensionHelper");
import { PowerShellParameters, NameValuePair } from "./ParameterParser";
import utils = require("./Utils");
import fileEncoding = require('./FileEncoding');
import { ParametersFileObject, TemplateObject, ParameterValue } from "../models/Types";
import httpInterfaces = require("typed-rest-client/Interfaces");
import { sleepFor } from 'azure-arm-rest-v2/webClient';

var hm = require("typed-rest-client/HttpClient");
var uuid = require("uuid");

let proxyUrl: string = tl.getVariable("agent.proxyurl");
var requestOptions: httpInterfaces.IRequestOptions = proxyUrl ? {
    proxy: {
        proxyUrl: proxyUrl,
        proxyUsername: tl.getVariable("agent.proxyusername"),
        proxyPassword: tl.getVariable("agent.proxypassword"),
        proxyBypassHosts: tl.getVariable("agent.proxybypasslist") ? JSON.parse(tl.getVariable("agent.proxybypasslist")) : null
    }
} : {};

let ignoreSslErrors: string = tl.getVariable("VSTS_ARM_REST_IGNORE_SSL_ERRORS");
requestOptions.ignoreSslError = ignoreSslErrors && ignoreSslErrors.toLowerCase() == "true";

let httpClient = new hm.HttpClient(tl.getVariable("AZURE_HTTP_USER_AGENT"), null, requestOptions);

function stripJsonComments(content) {
    if (!content || (content.indexOf("//") < 0 && content.indexOf("/*") < 0)) {
        return content;
    }

    var currentChar;
    var nextChar;
    var insideQuotes = false;
    var contentWithoutComments = '';
    var insideComment = 0;
    var singlelineComment = 1;
    var multilineComment = 2;

    for (var i = 0; i < content.length; i++) {
        currentChar = content[i];
        nextChar = i + 1 < content.length ? content[i + 1] : "";

        if (insideComment) {
            var update = false;
            if (insideComment == singlelineComment && (currentChar + nextChar === '\r\n' || currentChar === '\n')) {
                i--;
                insideComment = 0;
                continue;
            }

            if (insideComment == multilineComment && currentChar + nextChar === '*/') {
                i++;
                insideComment = 0;
                continue;
            }

        } else {
            if (insideQuotes && currentChar == "\\") {
                contentWithoutComments += currentChar + nextChar;
                i++; // Skipping checks for next char if escaped
                continue;
            }
            else {
                if (currentChar == '"') {
                    insideQuotes = !insideQuotes;
                }

                if (!insideQuotes) {
                    if (currentChar + nextChar === '//') {
                        insideComment = singlelineComment;
                        i++;
                    }

                    if (currentChar + nextChar === '/*') {
                        insideComment = multilineComment;
                        i++;
                    }
                }
            }
        }

        if (!insideComment) {
            contentWithoutComments += content[i];
        }
    }

    return contentWithoutComments;
}

function formatNumber(num: number): string {
    return ("0" + num).slice(-2);
}

class Deployment {
    public properties: Object;

    constructor(properties: Object) {
        this.properties = properties;
    }
    public updateCommonProperties(mode: string) {
        this.properties["mode"] = mode;
        this.properties["debugSetting"] = { "detailLevel": "requestContent, responseContent" };
    }
}

export class ResourceGroup {

    private taskParameters: deployAzureRG.AzureRGTaskParameters;
    private winRMExtensionHelper: winRM.WinRMExtensionHelper;
    private deploymentGroupExtensionHelper: dgExtensionHelper.DeploymentGroupExtensionHelper;
    private environmentHelper: env.EnvironmentHelper;

    constructor(taskParameters: deployAzureRG.AzureRGTaskParameters) {
        this.taskParameters = taskParameters;
        this.winRMExtensionHelper = new winRM.WinRMExtensionHelper(this.taskParameters);
        this.deploymentGroupExtensionHelper = new dgExtensionHelper.DeploymentGroupExtensionHelper(this.taskParameters);
        this.environmentHelper = new env.EnvironmentHelper(this.taskParameters);
    }

    public async createOrUpdateResourceGroup(): Promise<void> {
        var armClient = new armResource.ResourceManagementClient(this.taskParameters.credentials, this.taskParameters.resourceGroupName, this.taskParameters.subscriptionId);
        await this.createResourceGroupIfRequired(armClient);
        await this.createTemplateDeployment(armClient);
        await this.enableDeploymentPrerequestiesIfRequired(armClient);
        await this.registerEnvironmentIfRequired(armClient);
    }

    public deleteResourceGroup(): Promise<void> {
        return new Promise<void>((resolve, reject) => {
            var extDelPromise = this.deploymentGroupExtensionHelper.deleteExtensionFromResourceGroup();
            var deleteRG = (val) => {
                var armClient = new armResource.ResourceManagementClient(this.taskParameters.credentials, this.taskParameters.resourceGroupName, this.taskParameters.subscriptionId);
                console.log(tl.loc("DeletingResourceGroup", this.taskParameters.resourceGroupName));
                armClient.resourceGroup.deleteMethod((error, result, request, response) => {
                    if (error) {
                        return reject(tl.loc("CouldNotDeletedResourceGroup", this.taskParameters.resourceGroupName, utils.getError(error)));
                    }
                    console.log(tl.loc("DeletedResourceGroup", this.taskParameters.resourceGroupName));
                    resolve();
                });
            }
            extDelPromise.then(deleteRG, deleteRG);
        });
    }

    public async selectResourceGroup(): Promise<void> {
        if (!utils.isNonEmpty(this.taskParameters.outputVariable) &&
            (this.taskParameters.enableDeploymentPrerequisites == this.enablePrereqNone ||
                this.taskParameters.enableDeploymentPrerequisites == this.enablePrereqWinRM)) {
            throw tl.loc("OutputVariableShouldNotBeEmpty");
        }

        var armClient = new armResource.ResourceManagementClient(this.taskParameters.credentials, this.taskParameters.resourceGroupName, this.taskParameters.subscriptionId);
        await this.enableDeploymentPrerequestiesIfRequired(armClient);
        await this.registerEnvironmentIfRequired(armClient);
    }

    private writeDeploymentErrors(error): void {
        console.log(tl.loc("ErrorsInYourDeployment", error.code));
        if (error.message) {
            tl.error(error.message);
            if (error.details) {
                tl.error(tl.loc("Details"));


                for (var i = 0; i < error.details.length; i++) {
                    var errorMessage = null;
                    let policyLink = null;

                    if (error.details[i].code === "RequestDisallowedByPolicy") {
                        policyLink = this.getPolicyHelpLink(error.details[i]);
                        errorMessage = this.getPolicyErrorMessage(error.details[i]);
                    } else {
                        errorMessage = util.format("%s: %s", error.details[i].code, error.details[i].message);
                        if(error.details[i].details) {
                            if(typeof error.details[i].details == 'object') {
                                errorMessage += " " + JSON.stringify(error.details[i].details);
                            } else {
                                errorMessage += " " + String(error.details[i].details);
                            }
                        }
                    }

                    tl.error(errorMessage);
                    if (policyLink) {
                        tl.error(util.format("[%s](%s)", tl.loc("MoreInformationOnAzurePortal"), policyLink));
                    }
                }


            }
        } else {
            tl.error(error);
        }
    }

    private getPolicyHelpLink(errorDetail) {
        var additionalInfo = errorDetail.additionalInfo;
        if (!!additionalInfo) {
            for (var i = 0; i < additionalInfo.length; i++) {
                if (!!additionalInfo[i].info && !!additionalInfo[i].info.policyAssignmentId) {
                    let portalUrl = this.taskParameters.endpointPortalUrl ? this.taskParameters.endpointPortalUrl : "https://portal.azure.com";
                    return portalUrl + "#blade/Microsoft_Azure_Policy/EditAssignmentBlade/id/" + encodeURIComponent(additionalInfo[i].info.policyAssignmentId);
                }
            }
        }

        return null;
    }

    private getPolicyErrorMessage(errorDetail): string {
        var errorMessage = errorDetail.message;

        if (!!errorMessage) {
            errorMessage = errorMessage.split(".")[0] + ".";
        }

        var additionalInfo = errorDetail.additionalInfo;
        if (!!additionalInfo) {
            for (var i = 0; i < additionalInfo.length; i++) {
                if (!!additionalInfo[i].info) {
                    errorMessage = util.format("%s %s %s, %s %s, %s %s.", errorMessage, tl.loc("ErrorType"), additionalInfo[i].type, tl.loc("PolicyDefinitionName"), additionalInfo[i].info.policyDefinitionDisplayName, tl.loc("PolicyAssignmentName"), additionalInfo[i].info.policyAssignmentName);
                }
            }
        }

        return errorMessage;
    }

    private async registerEnvironmentIfRequired(armClient: armResource.ResourceManagementClient) {
        if (utils.isNonEmpty(this.taskParameters.outputVariable) &&
            (this.taskParameters.enableDeploymentPrerequisites == this.enablePrereqWinRM ||
                this.taskParameters.enableDeploymentPrerequisites == this.enablePrereqNone)) {
            await this.environmentHelper.RegisterEnvironment();
        }

    }

    private async enableDeploymentPrerequestiesIfRequired(armClient) {
        if (this.taskParameters.enableDeploymentPrerequisites == this.enablePrereqWinRM) {
            await this.winRMExtensionHelper.ConfigureWinRMExtension();
        }
        else if (this.taskParameters.enableDeploymentPrerequisites == this.enablePrereqDG) {
            await this.deploymentGroupExtensionHelper.addExtensionOnResourceGroup();
        }
    }

    private async createResourceGroupIfRequired(armClient: armResource.ResourceManagementClient) {
        var exists = await this.checkResourceGroupExistence(armClient)
        if (!exists) {
            await this.createResourceGroup(armClient);
        }
    }

    private checkResourceGroupExistence(armClient: armResource.ResourceManagementClient): Promise<boolean> {
        console.log(tl.loc("CheckResourceGroupExistence", this.taskParameters.resourceGroupName));
        return new Promise<boolean>((resolve, reject) => {
            armClient.resourceGroup.checkExistence((error, exists, request, response) => {
                if (error) {
                    return reject(tl.loc("ResourceGroupStatusFetchFailed", utils.getError(error)));
                }
                console.log(tl.loc("ResourceGroupStatus", exists));
                resolve(exists);
            });
        });
    }

    private createDeploymentName(): string {
        var name: string;
        if (this.taskParameters.templateLocation == "Linked artifact") {
            name = tl.findMatch(tl.getVariable("System.DefaultWorkingDirectory"), this.escapeBlockCharacters(this.taskParameters.csmFile))[0];
        } else {
            name = this.taskParameters.csmFileLink;
        }
        name = path.basename(name).split(".")[0].replace(" ", "");
        name = name.substr(0, 40);
        var timestamp = new Date(Date.now());
        var uniqueId = uuid().substr(0, 4);
        var suffix = util.format("%s%s%s-%s%s%s-%s", timestamp.getFullYear(),
            formatNumber(timestamp.getMonth() + 1),
            formatNumber(timestamp.getDate()),
            formatNumber(timestamp.getHours()),
            formatNumber(timestamp.getMinutes()),
            formatNumber(timestamp.getSeconds()),
            uniqueId);
        var deploymentName = util.format("%s-%s", name, suffix);
        if (deploymentName.match(/^[-\w\._\(\)]+$/) === null) {
            deploymentName = util.format("deployment-%s", suffix);
        }
        return deploymentName;
    }

    private castToType(value: string, type: string): any {
        switch (type.toLowerCase()) {
            case "int":
            case "object":
            case "secureobject":
            case "array":
            case "bool":
                return JSON.parse(value);
            case "string":
            case "securestring":
                return JSON.parse(`"` + value + `"`); // Adding trailing quotes for JSON parser to detect string
            default:
                // Sending as string
                break;
        }
        return value;
    }

    private updateOverrideParameters(template: TemplateObject, parameters: Map<string, ParameterValue>): Map<string, ParameterValue> {
        tl.debug("Overriding Parameters..");

        var overrideParameters: NameValuePair[] = PowerShellParameters.parse(this.taskParameters.overrideParameters, true, "\\");
        for (var overrideParameter of overrideParameters) {
            tl.debug("Overriding key: " + overrideParameter.name);
            if (this.taskParameters.addSpnToEnvironment) {
                if (overrideParameter.value === "$servicePrincipalId") {
                    overrideParameter.value = tl.getEndpointAuthorizationParameter(this.taskParameters.connectedService, 'serviceprincipalid', true);
                }
                if (overrideParameter.value === "$servicePrincipalKey") {
                    overrideParameter.value = tl.getEndpointAuthorizationParameter(this.taskParameters.connectedService, 'serviceprincipalkey', false);
                }
            }

            try {
                overrideParameter.value = this.castToType(overrideParameter.value, template.parameters[overrideParameter.name].type);
            } catch (error) {
                console.log(tl.loc("ErrorWhileParsingParameter", overrideParameter.name, error.toString()));
            }
            parameters[overrideParameter.name] = {
                value: overrideParameter.value
            } as ParameterValue;
        }
        return parameters;
    }

    private createResourceGroup(armClient: armResource.ResourceManagementClient): Promise<void> {
        return new Promise<void>((resolve, reject) => {
            console.log(tl.loc("CreatingNewRG", this.taskParameters.resourceGroupName));
            armClient.resourceGroup.createOrUpdate({ "name": this.taskParameters.resourceGroupName, "location": this.taskParameters.location }, (error, result, request, response) => {
                if (error) {
                    return reject(tl.loc("ResourceGroupCreationFailed", utils.getError(error)));
                }
                console.log(tl.loc("CreatedRG"));
                resolve();
            });
        });
    }

    private downloadFile(url): Promise<string> {
        return new Promise<string>((resolve, reject) => {
            httpClient.get(url, {}).then(async (response) => {
                if (response.message.statusCode == 200) {
                    let contents: string = "";
                    try {
                        contents = await response.readBody();
                        contents = contents.replace(/^\uFEFF/, ''); // Remove UTF-8 BOM if present.
                    } catch (error) {
                        reject(tl.loc("UnableToReadResponseBody", error));
                    }
                    resolve(contents);
                } else {
                    var errorMessage = response.message.statusCode.toString() + ": " + response.message.statusMessage;
                    return reject(tl.loc("FileFetchFailed", url, errorMessage));
                }
            }, (error) => {
                return reject(tl.loc("FileFetchFailed", url, error));
            });
        });
    }

    private getDeploymentDataForLinkedArtifact(): Deployment {
        var template: TemplateObject;
        var fileMatches = tl.findMatch(tl.getVariable("System.DefaultWorkingDirectory"), this.escapeBlockCharacters(this.taskParameters.csmFile));
        if (fileMatches.length > 1) {
            throw new Error(tl.loc("TemplateFilePatternMatchingMoreThanOneFile", fileMatches));
        }
        if (fileMatches.length < 1) {
            throw new Error(tl.loc("TemplateFilePatternMatchingNoFile"));
        }
        var csmFilePath = fileMatches[0];
        if (!fs.lstatSync(csmFilePath).isDirectory()) {
            tl.debug("Loading CSM Template File.. " + csmFilePath);
            try {
                template = JSON.parse(stripJsonComments(fileEncoding.readFileContentsAsText(csmFilePath)));
            }
            catch (error) {
                throw new Error(tl.loc("TemplateParsingFailed", csmFilePath, utils.getError(error.message)));
            }
            tl.debug("Loaded CSM File");
        } else {
            throw new Error(tl.loc("CsmFilePatternMatchesADirectoryInsteadOfAFile", csmFilePath));
        }

        var parameters: Map<string, ParameterValue> = {} as Map<string, ParameterValue>;
        if (utils.isNonEmpty(this.taskParameters.csmParametersFile)) {
            var fileMatches = tl.findMatch(tl.getVariable("System.DefaultWorkingDirectory"), this.escapeBlockCharacters(this.taskParameters.csmParametersFile));
            if (fileMatches.length > 1) {
                throw new Error(tl.loc("TemplateParameterFilePatternMatchingMoreThanOneFile", fileMatches));
            }
            if (fileMatches.length < 1) {
                throw new Error(tl.loc("TemplateParameterFilePatternMatchingNoFile"));
            }
            var csmParametersFilePath = fileMatches[0];
            if (!fs.lstatSync(csmParametersFilePath).isDirectory()) {
                tl.debug("Loading Parameters File.. " + csmParametersFilePath);
                try {
                    var parameterFile = JSON.parse(stripJsonComments(fileEncoding.readFileContentsAsText(csmParametersFilePath)));
                    tl.debug("Loaded Parameters File");
                    parameters = parameterFile["parameters"] as Map<string, ParameterValue>;
                } catch (error) {
                    throw new Error(tl.loc("ParametersFileParsingFailed", csmParametersFilePath, utils.getError(error.message)));
                }
            } else {
                if (tl.filePathSupplied("csmParametersFile")) {
                    throw new Error(tl.loc("ParametersPatternMatchesADirectoryInsteadOfAFile", csmParametersFilePath));
                }
            }
        }

        if (utils.isNonEmpty(this.taskParameters.overrideParameters)) {
            parameters = this.updateOverrideParameters(template, parameters);
        }

        parameters = this.sanitizeParameters(parameters);

        var deployment = new Deployment({
            template: template,
            parameters: parameters
        });
        deployment.updateCommonProperties(this.taskParameters.deploymentMode);
        return deployment;
    }

    private sanitizeParameters(parameters: Map<string, ParameterValue>): Map<string, ParameterValue> {
        var result: Map<string, ParameterValue> = {} as Map<string, ParameterValue>;
        for (var key in parameters) {
            if (!!parameters[key]) {
                if (parameters[key].hasOwnProperty("value")) {
                    result[key] = {
                        value: parameters[key].value
                    } as ParameterValue;
                } else if (parameters[key].hasOwnProperty("reference")) {
                    result[key] = {
                        reference: parameters[key].reference
                    } as ParameterValue;
                }
            }
        }

        return result;
    }

    private async getDeploymentObjectForPublicURL(): Promise<Deployment> {
        var properties = {};
        properties["templateLink"] = {
            uri: this.taskParameters.csmFileLink
        };
        var parameters: Map<string, ParameterValue> = {} as Map<string, ParameterValue>;
        var deployment = new Deployment(properties);

        if (utils.isNonEmpty(this.taskParameters.csmParametersFileLink)) {
            if (utils.isNonEmpty(this.taskParameters.overrideParameters)) {
                var contents = await this.downloadFile(this.taskParameters.csmParametersFileLink);
                parameters = JSON.parse(stripJsonComments(contents)).parameters;
            }
            else {
                deployment.properties["parametersLink"] = {
                    uri: this.taskParameters.csmParametersFileLink
                };
            }
        }

        if (utils.isNonEmpty(this.taskParameters.overrideParameters)) {
            tl.debug("Downloading CSM Template File.. " + this.taskParameters.csmFileLink);
            var templateFile = await this.downloadFile(this.taskParameters.csmFileLink);
            var template;
            try {
                var template = JSON.parse(stripJsonComments(templateFile));
                tl.debug("Loaded CSM File");
            }
            catch (error) {
                throw new Error(tl.loc("TemplateParsingFailed", utils.getError(error.message)));
            }
            parameters = this.updateOverrideParameters(template, parameters);
            parameters = this.sanitizeParameters(parameters);
            deployment.properties["parameters"] = parameters;
        }

        deployment.updateCommonProperties(this.taskParameters.deploymentMode);
        return deployment;
    }

    private validateDeployment(armClient: armResource.ResourceManagementClient, deployment: Deployment): Promise<void> {
        return new Promise<void>((resolve, reject) => {
            console.log(tl.loc("StartingValidation"));
            deployment.properties["mode"] = "Incremental";
            this.taskParameters.deploymentName = this.taskParameters.deploymentName || this.createDeploymentName();
            console.log(tl.loc("LogDeploymentName", this.taskParameters.deploymentName));
            armClient.deployments.validate(this.taskParameters.deploymentName, deployment, (error, result, request, response) => {
                if (error) {
                    return reject(tl.loc("CreateTemplateDeploymentValidationFailed", utils.getError(error)));
                }
                if (result.error) {
                    this.writeDeploymentErrors(result.error);
                    tl.error(tl.loc("FindMoreDeploymentDetailsAzurePortal", this.getAzurePortalDeploymentURL()));
                    return reject(tl.loc("CreateTemplateDeploymentFailed"));
                } else {
                    console.log(tl.loc("ValidDeployment"));
                    resolve();
                }
            });
        });
    }

    private async performAzureDeployment(armClient: armResource.ResourceManagementClient, deployment: Deployment, retryCount = 0, spnName: string): Promise<void> {
        if (deployment.properties["mode"] === "Validation") {
            return this.validateDeployment(armClient, deployment);
        } else {
            console.log(tl.loc("StartingDeployment"));
            return new Promise<void>((resolve, reject) => {
                this.taskParameters.deploymentName = this.taskParameters.deploymentName || this.createDeploymentName();
                console.log(tl.loc("LogDeploymentName", this.taskParameters.deploymentName));
                armClient.deployments.createOrUpdate(this.taskParameters.deploymentName, deployment, (error, result, request, response) => {
                    if (error) {
                        if(error.code == "ResourceGroupNotFound" && retryCount > 0){
                            return this.waitAndPerformAzureDeployment(armClient, deployment, retryCount, spnName);
                        }
                        this.writeDeploymentErrors(error);
<<<<<<< HEAD
                        this.printServicePrincipalRoleAssignmentError(error, spnName);
=======
                        this.checkAndPrintPortalDeploymentURL(error);
>>>>>>> 77797634
                        return reject(tl.loc("CreateTemplateDeploymentFailed"));
                    }
                    if (result && result["properties"] && result["properties"]["outputs"] && utils.isNonEmpty(this.taskParameters.deploymentOutputs)) {
                        tl.setVariable(this.taskParameters.deploymentOutputs, JSON.stringify(result["properties"]["outputs"]));
                        console.log(tl.loc("AddedOutputVariable", this.taskParameters.deploymentOutputs));
                    }

                    console.log(tl.loc("CreateTemplateDeploymentSucceeded"));
                    resolve();
                });
            });
        }
    }

<<<<<<< HEAD
    private printServicePrincipalRoleAssignmentError(error: any, spnName: string) {
        if(!!error && error.statusCode == 403) {
            tl.error(tl.loc("ServicePrincipalRoleAssignmentDetails", spnName, this.taskParameters.resourceGroupName));
        }
    }

    private async waitAndPerformAzureDeployment(armClient: armResource.ResourceManagementClient, deployment: Deployment, retryCount, spnName: string): Promise<void> {
=======
    protected checkAndPrintPortalDeploymentURL(error: any) {
        if(!!error && (error.statusCode < 400 || error.statusCode >= 500)) {
            tl.error(tl.loc("FindMoreDeploymentDetailsAzurePortal", this.getAzurePortalDeploymentURL()));
        }
    }

    private async waitAndPerformAzureDeployment(armClient: armResource.ResourceManagementClient, deployment: Deployment, retryCount): Promise<void> {
>>>>>>> 77797634
        await sleepFor(3);
        return this.performAzureDeployment(armClient, deployment, retryCount - 1, spnName);
    }

    private async createTemplateDeployment(armClient: armResource.ResourceManagementClient) {
        console.log(tl.loc("CreatingTemplateDeployment"));
        var deployment: Deployment;
        if (this.taskParameters.templateLocation === "Linked artifact") {
            deployment = this.getDeploymentDataForLinkedArtifact();
        } else if (this.taskParameters.templateLocation === "URL of the file") {
            deployment = await this.getDeploymentObjectForPublicURL();
        } else {
            throw new Error(tl.loc("InvalidTemplateLocation"));
        }
        await this.performAzureDeployment(armClient, deployment, 3, await this.getServicePrincipalName());
    }

    protected async getServicePrincipalName(): Promise<string> {
        try {
            var graphClient: azureGraph.GraphManagementClient = new azureGraph.GraphManagementClient(this.taskParameters.graphCredentials);
            var servicePrincipalObject = await graphClient.servicePrincipals.GetServicePrincipal(null);
            return !!servicePrincipalObject ? servicePrincipalObject.appDisplayName : "";
        } catch (error) {
            tl.debug(tl.loc("ServicePrincipalFetchFailed", error));
            return "";
        }
    }

    private getAzurePortalDeploymentURL() {
        try {
            let portalUrl = this.taskParameters.endpointPortalUrl ? this.taskParameters.endpointPortalUrl : "https://portal.azure.com";
            portalUrl += "/#blade/HubsExtension/DeploymentDetailsBlade/overview/id/";
            let subscriptionSpecificURL = "/subscriptions/" + this.taskParameters.subscriptionId + "/resourceGroups/" + this.taskParameters.resourceGroupName + "/providers/Microsoft.Resources/deployments/" + this.taskParameters.deploymentName;
            return portalUrl + subscriptionSpecificURL.replace(/\//g, '%2F');
        } catch (error) {
            tl.error(error);
            return error;
        }
    }

    private escapeBlockCharacters(str: string): string {
        return str.replace(/[\[]/g, '$&[]');
    }

    private enablePrereqDG = "ConfigureVMWithDGAgent";
    private enablePrereqWinRM = "ConfigureVMwithWinRM";
    private enablePrereqNone = "None";
}<|MERGE_RESOLUTION|>--- conflicted
+++ resolved
@@ -119,12 +119,14 @@
     private winRMExtensionHelper: winRM.WinRMExtensionHelper;
     private deploymentGroupExtensionHelper: dgExtensionHelper.DeploymentGroupExtensionHelper;
     private environmentHelper: env.EnvironmentHelper;
+    private _spnName: string;
 
     constructor(taskParameters: deployAzureRG.AzureRGTaskParameters) {
         this.taskParameters = taskParameters;
         this.winRMExtensionHelper = new winRM.WinRMExtensionHelper(this.taskParameters);
         this.deploymentGroupExtensionHelper = new dgExtensionHelper.DeploymentGroupExtensionHelper(this.taskParameters);
         this.environmentHelper = new env.EnvironmentHelper(this.taskParameters);
+        this._spnName = null;
     }
 
     public async createOrUpdateResourceGroup(): Promise<void> {
@@ -524,7 +526,12 @@
         });
     }
 
-    private async performAzureDeployment(armClient: armResource.ResourceManagementClient, deployment: Deployment, retryCount = 0, spnName: string): Promise<void> {
+    private async performAzureDeployment(armClient: armResource.ResourceManagementClient, deployment: Deployment, retryCount = 0): Promise<void> {
+        
+        if(!this._spnName) {
+            this._spnName = await this.getServicePrincipalName();
+        }
+        
         if (deployment.properties["mode"] === "Validation") {
             return this.validateDeployment(armClient, deployment);
         } else {
@@ -535,14 +542,11 @@
                 armClient.deployments.createOrUpdate(this.taskParameters.deploymentName, deployment, (error, result, request, response) => {
                     if (error) {
                         if(error.code == "ResourceGroupNotFound" && retryCount > 0){
-                            return this.waitAndPerformAzureDeployment(armClient, deployment, retryCount, spnName);
+                            return this.waitAndPerformAzureDeployment(armClient, deployment, retryCount);
                         }
                         this.writeDeploymentErrors(error);
-<<<<<<< HEAD
-                        this.printServicePrincipalRoleAssignmentError(error, spnName);
-=======
+                        this.printServicePrincipalRoleAssignmentError(error);
                         this.checkAndPrintPortalDeploymentURL(error);
->>>>>>> 77797634
                         return reject(tl.loc("CreateTemplateDeploymentFailed"));
                     }
                     if (result && result["properties"] && result["properties"]["outputs"] && utils.isNonEmpty(this.taskParameters.deploymentOutputs)) {
@@ -557,15 +561,12 @@
         }
     }
 
-<<<<<<< HEAD
-    private printServicePrincipalRoleAssignmentError(error: any, spnName: string) {
+    private printServicePrincipalRoleAssignmentError(error: any) {
         if(!!error && error.statusCode == 403) {
-            tl.error(tl.loc("ServicePrincipalRoleAssignmentDetails", spnName, this.taskParameters.resourceGroupName));
-        }
-    }
-
-    private async waitAndPerformAzureDeployment(armClient: armResource.ResourceManagementClient, deployment: Deployment, retryCount, spnName: string): Promise<void> {
-=======
+            tl.error(tl.loc("ServicePrincipalRoleAssignmentDetails", this._spnName, this.taskParameters.resourceGroupName));
+        }
+    }
+
     protected checkAndPrintPortalDeploymentURL(error: any) {
         if(!!error && (error.statusCode < 400 || error.statusCode >= 500)) {
             tl.error(tl.loc("FindMoreDeploymentDetailsAzurePortal", this.getAzurePortalDeploymentURL()));
@@ -573,9 +574,8 @@
     }
 
     private async waitAndPerformAzureDeployment(armClient: armResource.ResourceManagementClient, deployment: Deployment, retryCount): Promise<void> {
->>>>>>> 77797634
         await sleepFor(3);
-        return this.performAzureDeployment(armClient, deployment, retryCount - 1, spnName);
+        return this.performAzureDeployment(armClient, deployment, retryCount - 1);
     }
 
     private async createTemplateDeployment(armClient: armResource.ResourceManagementClient) {
@@ -588,7 +588,7 @@
         } else {
             throw new Error(tl.loc("InvalidTemplateLocation"));
         }
-        await this.performAzureDeployment(armClient, deployment, 3, await this.getServicePrincipalName());
+        await this.performAzureDeployment(armClient, deployment, 3);
     }
 
     protected async getServicePrincipalName(): Promise<string> {
