{
  "id": "18BDE28A-8172-45CB-B204-5CEF1393DBB1",
  "name": "AzureWebApp",
  "friendlyName": "ms-resource:loc.friendlyName",
  "description": "ms-resource:loc.description",
  "helpUrl": "https://aka.ms/azurewebappdeployreadme",
  "helpMarkDown": "ms-resource:loc.helpMarkDown",
  "category": "Deploy",
  "visibility": [
    "Build",
    "Release"
  ],
  "preview": "true",
  "runsOn": [
    "Agent",
    "DeploymentGroup"
  ],
  "author": "Microsoft Corporation",
  "version": {
    "Major": 1,
    "Minor": 0,
<<<<<<< HEAD
    "Patch": 2
=======
    "Patch": 3
>>>>>>> 7623f307
  },
  "minimumAgentVersion": "2.104.1",
  "groups": [
    {
      "name": "AdditionalDeploymentOptions",
      "displayName": "ms-resource:loc.group.displayName.AdditionalDeploymentOptions",
      "isExpanded": false,
      "visibleRule": "appType != webAppLinux && appType != \"\" && package NotEndsWith .war && package NotEndsWith .jar"
    },
    {
      "name": "ApplicationAndConfigurationSettings",
      "displayName": "ms-resource:loc.group.displayName.ApplicationAndConfigurationSettings",
      "isExpanded": false
    }
  ],
  "inputs": [
    {
      "name": "azureSubscription",
      "type": "connectedService:AzureRM",
      "label": "ms-resource:loc.input.label.azureSubscription",
      "defaultValue": "",
      "required": true,
      "helpMarkDown": "ms-resource:loc.input.help.azureSubscription"
    },
    {
      "name": "appType",
      "type": "pickList",
      "label": "ms-resource:loc.input.label.appType",
      "defaultValue": "",
      "required": true,
      "options": {
        "webApp": "Web App on Windows",
        "webAppLinux": "Web App on Linux"
      }
    },
    {
      "name": "appName",
      "type": "pickList",
      "label": "ms-resource:loc.input.label.appName",
      "defaultValue": "",
      "required": true,
      "properties": {
        "EditableOptions": "True"
      },
      "helpMarkDown": "ms-resource:loc.input.help.appName"
    },
    {
      "name": "deployToSlotOrASE",
      "type": "boolean",
      "label": "ms-resource:loc.input.label.deployToSlotOrASE",
      "defaultValue": "false",
      "required": false,
      "helpMarkDown": "ms-resource:loc.input.help.deployToSlotOrASE",
      "visibleRule": "appType != \"\""
    },
    {
      "name": "resourceGroupName",
      "type": "pickList",
      "label": "ms-resource:loc.input.label.resourceGroupName",
      "defaultValue": "",
      "required": true,
      "properties": {
        "EditableOptions": "True"
      },
      "helpMarkDown": "ms-resource:loc.input.help.resourceGroupName",
      "visibleRule": "deployToSlotOrASE = true"
    },
    {
      "name": "slotName",
      "type": "pickList",
      "label": "ms-resource:loc.input.label.slotName",
      "defaultValue": "production",
      "required": true,
      "properties": {
        "EditableOptions": "True"
      },
      "helpMarkDown": "ms-resource:loc.input.help.slotName",
      "visibleRule": "deployToSlotOrASE = true"
    },
    {
      "name": "package",
      "type": "filePath",
      "label": "ms-resource:loc.input.label.package",
      "defaultValue": "$(System.DefaultWorkingDirectory)/**/*.zip",
      "required": true,
      "helpMarkDown": "ms-resource:loc.input.help.package"
    },
    {
      "name": "runtimeStack",
      "type": "pickList",
      "label": "ms-resource:loc.input.label.runtimeStack",
      "defaultValue": "",
      "required": false,
      "properties": {
        "EditableOptions": "True"
      },
      "visibleRule": "appType = webAppLinux"
    },
    {
      "name": "startUpCommand",
      "type": "string",
      "label": "ms-resource:loc.input.label.startUpCommand",
      "defaultValue": "",
      "required": false,
      "visibleRule": "appType = webAppLinux"
    },
    {
      "name": "customWebConfig",
      "type": "multiLine",
      "label": "ms-resource:loc.input.label.customWebConfig",
      "required": false,
      "defaultValue": "",
      "groupName": "ApplicationAndConfigurationSettings",
      "helpMarkDown": "ms-resource:loc.input.help.customWebConfig",
      "properties": {
        "editorExtension": "ms.vss-services-azure.webconfig-parameters-grid"
      },
      "visibleRule": "appType != webAppLinux && package NotEndsWith .war"
    },
    {
      "name": "appSettings",
      "type": "multiLine",
      "label": "ms-resource:loc.input.label.appSettings",
      "defaultValue": "",
      "required": false,
      "groupName": "ApplicationAndConfigurationSettings",
      "helpMarkDown": "ms-resource:loc.input.help.appSettings",
      "properties": {
        "editorExtension": "ms.vss-services-azure.parameters-grid"
      }
    },
    {
      "name": "configurationStrings",
      "type": "multiLine",
      "label": "ms-resource:loc.input.label.configurationStrings",
      "defaultValue": "",
      "required": false,
      "groupName": "ApplicationAndConfigurationSettings",
      "helpMarkDown": "ms-resource:loc.input.help.configurationStrings",
      "properties": {
        "editorExtension": "ms.vss-services-azure.parameters-grid"
      }
    },
    {
      "name": "deploymentMethod",
      "type": "pickList",
      "label": "ms-resource:loc.input.label.deploymentMethod",
      "defaultValue": "auto",
      "required": true,
      "groupName": "AdditionalDeploymentOptions",
      "options": {
        "auto": "Auto-detect",
        "zipDeploy": "Zip Deploy",
        "runFromPackage": "Run From Package"
      },
      "helpMarkDown": "ms-resource:loc.input.help.deploymentMethod"
    }
  ],
  "outputVariables": [
    {
      "name": "AppServiceApplicationUrl",
      "description": "Application URL of the selected App Service."
    }
  ],
  "dataSourceBindings": [
    {
      "target": "appName",
      "endpointId": "$(azureSubscription)",
      "dataSourceName": "AzureRMWebAppNamesByAppType",
      "parameters": {
        "WebAppKind": "$(appType)"
      }
    },
    {
      "target": "resourceGroupName",
      "endpointId": "$(azureSubscription)",
      "dataSourceName": "AzureRMWebAppResourceGroup",
      "parameters": {
        "WebAppName": "$(appName)"
      }
    },
    {
      "target": "slotName",
      "endpointId": "$(azureSubscription)",
      "dataSourceName": "AzureRMWebAppSlotsId",
      "parameters": {
        "WebAppName": "$(appName)",
        "ResourceGroupName": "$(resourceGroupName)"
      },
      "resultTemplate": "{\"Value\":\"{{{ #extractResource slots}}}\",\"DisplayValue\":\"{{{ #extractResource slots}}}\"}"
    },
    {
      "target": "runtimeStack",
      "endpointId": "$(azureSubscription)",
      "dataSourceName": "AzureRMWebAppRuntimeStacksByOsType",
      "parameters": {
        "osTypeSelected": "Linux"
      },
      "resultTemplate": "{\"Value\":\"{{{ runtimeVersion }}}\",\"DisplayValue\":\"{{{ displayVersion }}}\"}"
    }
  ],
  "instanceNameFormat": "ms-resource:loc.instanceNameFormat",
  "execution": {
    "Node": {
      "target": "azurermwebappdeployment.js"
    }
  },
  "messages": {
    "Invalidwebapppackageorfolderpathprovided": "ms-resource:loc.messages.Invalidwebapppackageorfolderpathprovided",
    "SetParamFilenotfound0": "ms-resource:loc.messages.SetParamFilenotfound0",
    "XDTTransformationsappliedsuccessfully": "ms-resource:loc.messages.XDTTransformationsappliedsuccessfully",
    "GotconnectiondetailsforazureRMWebApp0": "ms-resource:loc.messages.GotconnectiondetailsforazureRMWebApp0",
    "ErrorNoSuchDeployingMethodExists": "ms-resource:loc.messages.ErrorNoSuchDeployingMethodExists",
    "UnabletoretrieveconnectiondetailsforazureRMWebApp": "ms-resource:loc.messages.UnabletoretrieveconnectiondetailsforazureRMWebApp",
    "UnabletoretrieveResourceID": "ms-resource:loc.messages.UnabletoretrieveResourceID",
    "Successfullyupdateddeploymenthistory": "ms-resource:loc.messages.Successfullyupdateddeploymenthistory",
    "Failedtoupdatedeploymenthistory": "ms-resource:loc.messages.Failedtoupdatedeploymenthistory",
    "WARNINGCannotupdatedeploymentstatusSCMendpointisnotenabledforthiswebsite": "ms-resource:loc.messages.WARNINGCannotupdatedeploymentstatusSCMendpointisnotenabledforthiswebsite",
    "Unabletoretrievewebconfigdetails": "ms-resource:loc.messages.Unabletoretrievewebconfigdetails",
    "Unabletoretrievewebappsettings": "ms-resource:loc.messages.Unabletoretrievewebappsettings",
    "Unabletoupdatewebappsettings": "ms-resource:loc.messages.Unabletoupdatewebappsettings",
    "CannotupdatedeploymentstatusuniquedeploymentIdCannotBeRetrieved": "ms-resource:loc.messages.CannotupdatedeploymentstatusuniquedeploymentIdCannotBeRetrieved",
    "PackageDeploymentSuccess": "ms-resource:loc.messages.PackageDeploymentSuccess",
    "PackageDeploymentFailed": "ms-resource:loc.messages.PackageDeploymentFailed",
    "Runningcommand": "ms-resource:loc.messages.Runningcommand",
    "Deployingwebapplicationatvirtualpathandphysicalpath": "ms-resource:loc.messages.Deployingwebapplicationatvirtualpathandphysicalpath",
    "Successfullydeployedpackageusingkuduserviceat": "ms-resource:loc.messages.Successfullydeployedpackageusingkuduserviceat",
    "Failedtodeploywebapppackageusingkuduservice": "ms-resource:loc.messages.Failedtodeploywebapppackageusingkuduservice",
    "Unabletodeploywebappresponsecode": "ms-resource:loc.messages.Unabletodeploywebappresponsecode",
    "MSDeploygeneratedpackageareonlysupportedforWindowsplatform": "ms-resource:loc.messages.MSDeploygeneratedpackageareonlysupportedforWindowsplatform",
    "UnsupportedinstalledversionfoundforMSDeployversionshouldbeatleast3orabove": "ms-resource:loc.messages.UnsupportedinstalledversionfoundforMSDeployversionshouldbeatleast3orabove",
    "UnabletofindthelocationofMSDeployfromregistryonmachineError": "ms-resource:loc.messages.UnabletofindthelocationofMSDeployfromregistryonmachineError",
    "Nopackagefoundwithspecifiedpattern": "ms-resource:loc.messages.Nopackagefoundwithspecifiedpattern",
    "MorethanonepackagematchedwithspecifiedpatternPleaserestrainthesearchpattern": "ms-resource:loc.messages.MorethanonepackagematchedwithspecifiedpatternPleaserestrainthesearchpattern",
    "Trytodeploywebappagainwithappofflineoptionselected": "ms-resource:loc.messages.Trytodeploywebappagainwithappofflineoptionselected",
    "Trytodeploywebappagainwithrenamefileoptionselected": "ms-resource:loc.messages.Trytodeploywebappagainwithrenamefileoptionselected",
    "NOJSONfilematchedwithspecificpattern": "ms-resource:loc.messages.NOJSONfilematchedwithspecificpattern",
    "Configfiledoesntexists": "ms-resource:loc.messages.Configfiledoesntexists",
    "Failedtowritetoconfigfilewitherror": "ms-resource:loc.messages.Failedtowritetoconfigfilewitherror",
    "AppOfflineModeenabled": "ms-resource:loc.messages.AppOfflineModeenabled",
    "Failedtoenableappofflinemode": "ms-resource:loc.messages.Failedtoenableappofflinemode",
    "AppOflineModedisabled": "ms-resource:loc.messages.AppOflineModedisabled",
    "FailedtodisableAppOfflineMode": "ms-resource:loc.messages.FailedtodisableAppOfflineMode",
    "CannotPerformXdtTransformationOnNonWindowsPlatform": "ms-resource:loc.messages.CannotPerformXdtTransformationOnNonWindowsPlatform",
    "XdtTransformationErrorWhileTransforming": "ms-resource:loc.messages.XdtTransformationErrorWhileTransforming",
    "PublishusingwebdeployoptionsaresupportedonlywhenusingWindowsagent": "ms-resource:loc.messages.PublishusingwebdeployoptionsaresupportedonlywhenusingWindowsagent",
    "Publishusingzipdeploynotsupportedformsbuildpackage": "ms-resource:loc.messages.Publishusingzipdeploynotsupportedformsbuildpackage",
    "Publishusingzipdeploynotsupportedforvirtualapplication": "ms-resource:loc.messages.Publishusingzipdeploynotsupportedforvirtualapplication",
    "Publishusingzipdeploydoesnotsupportwarfile": "ms-resource:loc.messages.Publishusingzipdeploydoesnotsupportwarfile",
    "Publishusingrunfromzipwithpostdeploymentscript": "ms-resource:loc.messages.Publishusingrunfromzipwithpostdeploymentscript",
    "ResourceDoesntExist": "ms-resource:loc.messages.ResourceDoesntExist",
    "EncodeNotSupported": "ms-resource:loc.messages.EncodeNotSupported",
    "UnknownFileEncodeError": "ms-resource:loc.messages.UnknownFileEncodeError",
    "ShortFileBufferError": "ms-resource:loc.messages.ShortFileBufferError",
    "FailedToUpdateAzureRMWebAppConfigDetails": "ms-resource:loc.messages.FailedToUpdateAzureRMWebAppConfigDetails",
    "SuccessfullyUpdatedAzureRMWebAppConfigDetails": "ms-resource:loc.messages.SuccessfullyUpdatedAzureRMWebAppConfigDetails",
    "RequestedURLforkuduphysicalpath": "ms-resource:loc.messages.RequestedURLforkuduphysicalpath",
    "Physicalpathalreadyexists": "ms-resource:loc.messages.Physicalpathalreadyexists",
    "KuduPhysicalpathCreatedSuccessfully": "ms-resource:loc.messages.KuduPhysicalpathCreatedSuccessfully",
    "FailedtocreateKuduPhysicalPath": "ms-resource:loc.messages.FailedtocreateKuduPhysicalPath",
    "FailedtocheckphysicalPath": "ms-resource:loc.messages.FailedtocheckphysicalPath",
    "VirtualApplicationDoesNotExist": "ms-resource:loc.messages.VirtualApplicationDoesNotExist",
    "JSONParseError": "ms-resource:loc.messages.JSONParseError",
    "JSONvariablesubstitutionappliedsuccessfully": "ms-resource:loc.messages.JSONvariablesubstitutionappliedsuccessfully",
    "XMLvariablesubstitutionappliedsuccessfully": "ms-resource:loc.messages.XMLvariablesubstitutionappliedsuccessfully",
    "failedtoUploadFileToKudu": "ms-resource:loc.messages.failedtoUploadFileToKudu",
    "failedtoUploadFileToKuduError": "ms-resource:loc.messages.failedtoUploadFileToKuduError",
    "ExecuteScriptOnKudu": "ms-resource:loc.messages.ExecuteScriptOnKudu",
    "FailedToRunScriptOnKuduError": "ms-resource:loc.messages.FailedToRunScriptOnKuduError",
    "FailedToRunScriptOnKudu": "ms-resource:loc.messages.FailedToRunScriptOnKudu",
    "ScriptExecutionOnKuduSuccess": "ms-resource:loc.messages.ScriptExecutionOnKuduSuccess",
    "ScriptExecutionOnKuduFailed": "ms-resource:loc.messages.ScriptExecutionOnKuduFailed",
    "FailedtoDeleteFileFromKudu": "ms-resource:loc.messages.FailedtoDeleteFileFromKudu",
    "FailedtoDeleteFileFromKuduError": "ms-resource:loc.messages.FailedtoDeleteFileFromKuduError",
    "ScriptFileNotFound": "ms-resource:loc.messages.ScriptFileNotFound",
    "InvalidScriptFile": "ms-resource:loc.messages.InvalidScriptFile",
    "RetryForTimeoutIssue": "ms-resource:loc.messages.RetryForTimeoutIssue",
    "stdoutFromScript": "ms-resource:loc.messages.stdoutFromScript",
    "stderrFromScript": "ms-resource:loc.messages.stderrFromScript",
    "WebConfigAlreadyExists": "ms-resource:loc.messages.WebConfigAlreadyExists",
    "SuccessfullyGeneratedWebConfig": "ms-resource:loc.messages.SuccessfullyGeneratedWebConfig",
    "FailedToGenerateWebConfig": "ms-resource:loc.messages.FailedToGenerateWebConfig",
    "FailedToGetKuduFileContent": "ms-resource:loc.messages.FailedToGetKuduFileContent",
    "FailedToGetKuduFileContentError": "ms-resource:loc.messages.FailedToGetKuduFileContentError",
    "ScriptStatusTimeout": "ms-resource:loc.messages.ScriptStatusTimeout",
    "PollingForFileTimeOut": "ms-resource:loc.messages.PollingForFileTimeOut",
    "InvalidPollOption": "ms-resource:loc.messages.InvalidPollOption",
    "MissingAppTypeWebConfigParameters": "ms-resource:loc.messages.MissingAppTypeWebConfigParameters",
    "AutoDetectDjangoSettingsFailed": "ms-resource:loc.messages.AutoDetectDjangoSettingsFailed",
    "FailedToApplyTransformation": "ms-resource:loc.messages.FailedToApplyTransformation",
    "FailedToApplyTransformationReason1": "ms-resource:loc.messages.FailedToApplyTransformationReason1",
    "FailedToApplyTransformationReason2": "ms-resource:loc.messages.FailedToApplyTransformationReason2",
    "AutoParameterizationMessage": "ms-resource:loc.messages.AutoParameterizationMessage",
    "UnsupportedAppType": "ms-resource:loc.messages.UnsupportedAppType",
    "UnableToFetchAuthorityURL": "ms-resource:loc.messages.UnableToFetchAuthorityURL",
    "UnableToFetchActiveDirectory": "ms-resource:loc.messages.UnableToFetchActiveDirectory",
    "SuccessfullyUpdatedRuntimeStackAndStartupCommand": "ms-resource:loc.messages.SuccessfullyUpdatedRuntimeStackAndStartupCommand",
    "FailedToUpdateRuntimeStackAndStartupCommand": "ms-resource:loc.messages.FailedToUpdateRuntimeStackAndStartupCommand",
    "SuccessfullyUpdatedWebAppSettings": "ms-resource:loc.messages.SuccessfullyUpdatedWebAppSettings",
    "FailedToUpdateAppSettingsInConfigDetails": "ms-resource:loc.messages.FailedToUpdateAppSettingsInConfigDetails",
    "UnableToGetAzureRMWebAppMetadata": "ms-resource:loc.messages.UnableToGetAzureRMWebAppMetadata",
    "UnableToUpdateAzureRMWebAppMetadata": "ms-resource:loc.messages.UnableToUpdateAzureRMWebAppMetadata",
    "Unabletoretrieveazureregistrycredentials": "ms-resource:loc.messages.Unabletoretrieveazureregistrycredentials",
    "UnableToReadResponseBody": "ms-resource:loc.messages.UnableToReadResponseBody",
    "UnableToUpdateWebAppConfigDetails": "ms-resource:loc.messages.UnableToUpdateWebAppConfigDetails",
    "AddingReleaseAnnotation": "ms-resource:loc.messages.AddingReleaseAnnotation",
    "SuccessfullyAddedReleaseAnnotation": "ms-resource:loc.messages.SuccessfullyAddedReleaseAnnotation",
    "FailedAddingReleaseAnnotation": "ms-resource:loc.messages.FailedAddingReleaseAnnotation",
    "RenameLockedFilesEnabled": "ms-resource:loc.messages.RenameLockedFilesEnabled",
    "FailedToEnableRenameLockedFiles": "ms-resource:loc.messages.FailedToEnableRenameLockedFiles",
    "WebJobsInProgressIssue": "ms-resource:loc.messages.WebJobsInProgressIssue",
    "FailedToFetchKuduAppSettings": "ms-resource:loc.messages.FailedToFetchKuduAppSettings",
    "FailedToCreatePath": "ms-resource:loc.messages.FailedToCreatePath",
    "FailedToDeleteFile": "ms-resource:loc.messages.FailedToDeleteFile",
    "FailedToDeleteFolder": "ms-resource:loc.messages.FailedToDeleteFolder",
    "FailedToUploadFile": "ms-resource:loc.messages.FailedToUploadFile",
    "FailedToGetFileContent": "ms-resource:loc.messages.FailedToGetFileContent",
    "FailedToListPath": "ms-resource:loc.messages.FailedToListPath",
    "RetryToDeploy": "ms-resource:loc.messages.RetryToDeploy",
    "FailedToGetAppServiceDetails": "ms-resource:loc.messages.FailedToGetAppServiceDetails",
    "FailedToGetAppServicePublishingProfile": "ms-resource:loc.messages.FailedToGetAppServicePublishingProfile",
    "FailedToUpdateAppServiceMetadata": "ms-resource:loc.messages.FailedToUpdateAppServiceMetadata",
    "FailedToGetAppServiceMetadata": "ms-resource:loc.messages.FailedToGetAppServiceMetadata",
    "FailedToPatchAppServiceConfiguration": "ms-resource:loc.messages.FailedToPatchAppServiceConfiguration",
    "FailedToUpdateAppServiceConfiguration": "ms-resource:loc.messages.FailedToUpdateAppServiceConfiguration",
    "FailedToGetAppServiceConfiguration": "ms-resource:loc.messages.FailedToGetAppServiceConfiguration",
    "FailedToGetAppServicePublishingCredentials": "ms-resource:loc.messages.FailedToGetAppServicePublishingCredentials",
    "FailedToGetAppServiceApplicationSettings": "ms-resource:loc.messages.FailedToGetAppServiceApplicationSettings",
    "FailedToUpdateAppServiceApplicationSettings": "ms-resource:loc.messages.FailedToUpdateAppServiceApplicationSettings",
    "UpdatingAppServiceConfigurationSettings": "ms-resource:loc.messages.UpdatingAppServiceConfigurationSettings",
    "UpdatedAppServiceConfigurationSettings": "ms-resource:loc.messages.UpdatedAppServiceConfigurationSettings",
    "UpdatingAppServiceApplicationSettings": "ms-resource:loc.messages.UpdatingAppServiceApplicationSettings",
    "UpdatedAppServiceApplicationSettings": "ms-resource:loc.messages.UpdatedAppServiceApplicationSettings",
    "MultipleResourceGroupFoundForAppService": "ms-resource:loc.messages.MultipleResourceGroupFoundForAppService",
    "PackageDeploymentUsingZipDeployFailed": "ms-resource:loc.messages.PackageDeploymentUsingZipDeployFailed",
    "PackageDeploymentInitiated": "ms-resource:loc.messages.PackageDeploymentInitiated",
    "WarPackageDeploymentInitiated": "ms-resource:loc.messages.WarPackageDeploymentInitiated",
    "FailedToGetDeploymentLogs": "ms-resource:loc.messages.FailedToGetDeploymentLogs",
    "GoExeNameNotPresent": "ms-resource:loc.messages.GoExeNameNotPresent",
    "WarDeploymentRetry": "ms-resource:loc.messages.WarDeploymentRetry",
    "Updatemachinetoenablesecuretlsprotocol": "ms-resource:loc.messages.Updatemachinetoenablesecuretlsprotocol",
    "CouldNotFetchAccessTokenforAzureStatusCode": "ms-resource:loc.messages.CouldNotFetchAccessTokenforAzureStatusCode",
    "CouldNotFetchAccessTokenforMSIDueToMSINotConfiguredProperlyStatusCode": "ms-resource:loc.messages.CouldNotFetchAccessTokenforMSIDueToMSINotConfiguredProperlyStatusCode",
    "CouldNotFetchAccessTokenforMSIStatusCode": "ms-resource:loc.messages.CouldNotFetchAccessTokenforMSIStatusCode",
    "XmlParsingFailed": "ms-resource:loc.messages.XmlParsingFailed",
    "PropertyDoesntExistPublishProfile": "ms-resource:loc.messages.PropertyDoesntExistPublishProfile",
    "InvalidConnectionType": "ms-resource:loc.messages.InvalidConnectionType",
    "InvalidImageSourceType": "ms-resource:loc.messages.InvalidImageSourceType",
    "InvalidPublishProfile": "ms-resource:loc.messages.InvalidPublishProfile",
    "ASE_SSLIssueRecommendation": "ms-resource:loc.messages.ASE_SSLIssueRecommendation",
    "ZipDeployLogsURL": "ms-resource:loc.messages.ZipDeployLogsURL",
    "DeployLogsURL": "ms-resource:loc.messages.DeployLogsURL",
    "AppServiceApplicationURL": "ms-resource:loc.messages.AppServiceApplicationURL",
    "ASE_WebDeploySSLIssueRecommendation": "ms-resource:loc.messages.ASE_WebDeploySSLIssueRecommendation",
    "FailedToGetResourceID": "ms-resource:loc.messages.FailedToGetResourceID",
    "JarPathNotPresent": "ms-resource:loc.messages.JarPathNotPresent",
    "FailedToUpdateApplicationInsightsResource": "ms-resource:loc.messages.FailedToUpdateApplicationInsightsResource",
    "InvalidDockerImageName": "ms-resource:loc.messages.InvalidDockerImageName",
    "MsBuildPackageNotSupported": "ms-resource:loc.messages.MsBuildPackageNotSupported"
  }
}<|MERGE_RESOLUTION|>--- conflicted
+++ resolved
@@ -19,11 +19,7 @@
   "version": {
     "Major": 1,
     "Minor": 0,
-<<<<<<< HEAD
-    "Patch": 2
-=======
-    "Patch": 3
->>>>>>> 7623f307
+    "Patch": 4
   },
   "minimumAgentVersion": "2.104.1",
   "groups": [
