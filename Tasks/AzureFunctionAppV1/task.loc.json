{
  "id": "501DD25D-1785-43E4-B4E5-A5C78CCC0573",
  "name": "AzureFunctionApp",
  "friendlyName": "ms-resource:loc.friendlyName",
  "description": "ms-resource:loc.description",
  "helpUrl": "https://docs.microsoft.com/azure/devops/pipelines/tasks",
  "helpMarkDown": "ms-resource:loc.helpMarkDown",
  "category": "Deploy",
  "visibility": [
    "Build",
    "Release"
  ],
  "runsOn": [
    "Agent",
    "DeploymentGroup"
  ],
  "author": "Microsoft Corporation",
  "version": {
    "Major": 1,
    "Minor": 0,
<<<<<<< HEAD
    "Patch": 15
=======
    "Patch": 18
>>>>>>> 180c1295
  },
  "minimumAgentVersion": "2.104.1",
  "groups": [
    {
      "name": "AdditionalDeploymentOptions",
      "displayName": "ms-resource:loc.group.displayName.AdditionalDeploymentOptions",
      "isExpanded": false,
      "visibleRule": "appType != functionAppLinux && appType != \"\" && package NotEndsWith .war && Package NotEndsWith .jar"
    },
    {
      "name": "ApplicationAndConfigurationSettings",
      "displayName": "ms-resource:loc.group.displayName.ApplicationAndConfigurationSettings",
      "isExpanded": false
    }
  ],
  "inputs": [
    {
      "name": "azureSubscription",
      "type": "connectedService:AzureRM",
      "label": "ms-resource:loc.input.label.azureSubscription",
      "defaultValue": "",
      "required": true,
      "helpMarkDown": "ms-resource:loc.input.help.azureSubscription"
    },
    {
      "name": "appType",
      "type": "pickList",
      "label": "ms-resource:loc.input.label.appType",
      "defaultValue": "",
      "required": true,
      "options": {
        "functionApp": "Function App on Windows",
        "functionAppLinux": "Function App on Linux"
      }
    },
    {
      "name": "appName",
      "type": "pickList",
      "label": "ms-resource:loc.input.label.appName",
      "defaultValue": "",
      "required": true,
      "properties": {
        "EditableOptions": "True"
      },
      "helpMarkDown": "ms-resource:loc.input.help.appName"
    },
    {
      "name": "deployToSlotOrASE",
      "type": "boolean",
      "label": "ms-resource:loc.input.label.deployToSlotOrASE",
      "defaultValue": "false",
      "required": false,
      "helpMarkDown": "ms-resource:loc.input.help.deployToSlotOrASE",
      "visibleRule": "appType != \"\""
    },
    {
      "name": "resourceGroupName",
      "type": "pickList",
      "label": "ms-resource:loc.input.label.resourceGroupName",
      "defaultValue": "",
      "required": true,
      "properties": {
        "EditableOptions": "True"
      },
      "helpMarkDown": "ms-resource:loc.input.help.resourceGroupName",
      "visibleRule": "deployToSlotOrASE = true"
    },
    {
      "name": "slotName",
      "type": "pickList",
      "label": "ms-resource:loc.input.label.slotName",
      "defaultValue": "production",
      "required": true,
      "properties": {
        "EditableOptions": "True"
      },
      "helpMarkDown": "ms-resource:loc.input.help.slotName",
      "visibleRule": "deployToSlotOrASE = true"
    },
    {
      "name": "package",
      "type": "filePath",
      "label": "ms-resource:loc.input.label.package",
      "defaultValue": "$(System.DefaultWorkingDirectory)/**/*.zip",
      "required": true,
      "helpMarkDown": "ms-resource:loc.input.help.package"
    },
    {
      "name": "runtimeStack",
      "type": "pickList",
      "label": "ms-resource:loc.input.label.runtimeStack",
      "defaultValue": "",
      "required": false,
      "properties": {
        "EditableOptions": "True"
      },
      "options": {
        "DOCKER|microsoft/azure-functions-dotnet-core2.0:2.0": ".NET",
        "DOCKER|microsoft/azure-functions-node8:2.0": "JavaScript"
      },
      "visibleRule": "appType = functionAppLinux"
    },
    {
      "name": "startUpCommand",
      "type": "string",
      "label": "ms-resource:loc.input.label.startUpCommand",
      "defaultValue": "",
      "required": false,
      "visibleRule": "appType = functionAppLinux",
      "helpMarkDown": "ms-resource:loc.input.help.startUpCommand"
    },
    {
      "name": "customWebConfig",
      "type": "multiLine",
      "label": "ms-resource:loc.input.label.customWebConfig",
      "required": false,
      "defaultValue": "",
      "groupName": "ApplicationAndConfigurationSettings",
      "helpMarkDown": "ms-resource:loc.input.help.customWebConfig",
      "properties": {
        "editorExtension": "ms.vss-services-azure.webconfig-parameters-grid"
      },
      "visibleRule": "appType != functionAppLinux && package NotEndsWith .war"
    },
    {
      "name": "appSettings",
      "type": "multiLine",
      "label": "ms-resource:loc.input.label.appSettings",
      "defaultValue": "",
      "required": false,
      "groupName": "ApplicationAndConfigurationSettings",
      "helpMarkDown": "ms-resource:loc.input.help.appSettings",
      "properties": {
        "editorExtension": "ms.vss-services-azure.parameters-grid"
      }
    },
    {
      "name": "configurationStrings",
      "type": "multiLine",
      "label": "ms-resource:loc.input.label.configurationStrings",
      "defaultValue": "",
      "required": false,
      "groupName": "ApplicationAndConfigurationSettings",
      "helpMarkDown": "ms-resource:loc.input.help.configurationStrings",
      "properties": {
        "editorExtension": "ms.vss-services-azure.parameters-grid"
      }
    },
    {
      "name": "deploymentMethod",
      "type": "pickList",
      "label": "ms-resource:loc.input.label.deploymentMethod",
      "defaultValue": "auto",
      "required": true,
      "groupName": "AdditionalDeploymentOptions",
      "options": {
        "auto": "Auto-detect",
        "zipDeploy": "Zip Deploy",
        "runFromPackage": "Run From Package"
      },
      "helpMarkDown": "ms-resource:loc.input.help.deploymentMethod"
    }
  ],
  "outputVariables": [
    {
      "name": "AppServiceApplicationUrl",
      "description": "Application URL of the selected App Service."
    }
  ],
  "dataSourceBindings": [
    {
      "target": "appName",
      "endpointId": "$(azureSubscription)",
      "dataSourceName": "AzureFunctionAppNamesByAppType",
      "parameters": {
        "WebAppKind": "$(appType)"
      }
    },
    {
      "target": "resourceGroupName",
      "endpointId": "$(azureSubscription)",
      "dataSourceName": "AzureRMWebAppResourceGroup",
      "parameters": {
        "WebAppName": "$(appName)"
      }
    },
    {
      "target": "slotName",
      "endpointId": "$(azureSubscription)",
      "dataSourceName": "AzureRMWebAppSlotsId",
      "parameters": {
        "WebAppName": "$(appName)",
        "ResourceGroupName": "$(resourceGroupName)"
      },
      "resultTemplate": "{\"Value\":\"{{{ #extractResource slots}}}\",\"DisplayValue\":\"{{{ #extractResource slots}}}\"}"
    }
  ],
  "instanceNameFormat": "ms-resource:loc.instanceNameFormat",
  "execution": {
    "Node": {
      "target": "azurermwebappdeployment.js"
    }
  },
  "messages": {
    "Invalidwebapppackageorfolderpathprovided": "ms-resource:loc.messages.Invalidwebapppackageorfolderpathprovided",
    "SetParamFilenotfound0": "ms-resource:loc.messages.SetParamFilenotfound0",
    "XDTTransformationsappliedsuccessfully": "ms-resource:loc.messages.XDTTransformationsappliedsuccessfully",
    "GotconnectiondetailsforazureRMWebApp0": "ms-resource:loc.messages.GotconnectiondetailsforazureRMWebApp0",
    "ErrorNoSuchDeployingMethodExists": "ms-resource:loc.messages.ErrorNoSuchDeployingMethodExists",
    "UnabletoretrieveconnectiondetailsforazureRMWebApp": "ms-resource:loc.messages.UnabletoretrieveconnectiondetailsforazureRMWebApp",
    "UnabletoretrieveResourceID": "ms-resource:loc.messages.UnabletoretrieveResourceID",
    "Successfullyupdateddeploymenthistory": "ms-resource:loc.messages.Successfullyupdateddeploymenthistory",
    "Failedtoupdatedeploymenthistory": "ms-resource:loc.messages.Failedtoupdatedeploymenthistory",
    "WARNINGCannotupdatedeploymentstatusSCMendpointisnotenabledforthiswebsite": "ms-resource:loc.messages.WARNINGCannotupdatedeploymentstatusSCMendpointisnotenabledforthiswebsite",
    "Unabletoretrievewebconfigdetails": "ms-resource:loc.messages.Unabletoretrievewebconfigdetails",
    "Unabletoretrievewebappsettings": "ms-resource:loc.messages.Unabletoretrievewebappsettings",
    "Unabletoupdatewebappsettings": "ms-resource:loc.messages.Unabletoupdatewebappsettings",
    "CannotupdatedeploymentstatusuniquedeploymentIdCannotBeRetrieved": "ms-resource:loc.messages.CannotupdatedeploymentstatusuniquedeploymentIdCannotBeRetrieved",
    "PackageDeploymentSuccess": "ms-resource:loc.messages.PackageDeploymentSuccess",
    "PackageDeploymentFailed": "ms-resource:loc.messages.PackageDeploymentFailed",
    "Runningcommand": "ms-resource:loc.messages.Runningcommand",
    "Deployingwebapplicationatvirtualpathandphysicalpath": "ms-resource:loc.messages.Deployingwebapplicationatvirtualpathandphysicalpath",
    "Successfullydeployedpackageusingkuduserviceat": "ms-resource:loc.messages.Successfullydeployedpackageusingkuduserviceat",
    "Failedtodeploywebapppackageusingkuduservice": "ms-resource:loc.messages.Failedtodeploywebapppackageusingkuduservice",
    "Unabletodeploywebappresponsecode": "ms-resource:loc.messages.Unabletodeploywebappresponsecode",
    "MSDeploygeneratedpackageareonlysupportedforWindowsplatform": "ms-resource:loc.messages.MSDeploygeneratedpackageareonlysupportedforWindowsplatform",
    "UnsupportedinstalledversionfoundforMSDeployversionshouldbeatleast3orabove": "ms-resource:loc.messages.UnsupportedinstalledversionfoundforMSDeployversionshouldbeatleast3orabove",
    "UnabletofindthelocationofMSDeployfromregistryonmachineError": "ms-resource:loc.messages.UnabletofindthelocationofMSDeployfromregistryonmachineError",
    "Nopackagefoundwithspecifiedpattern": "ms-resource:loc.messages.Nopackagefoundwithspecifiedpattern",
    "MorethanonepackagematchedwithspecifiedpatternPleaserestrainthesearchpattern": "ms-resource:loc.messages.MorethanonepackagematchedwithspecifiedpatternPleaserestrainthesearchpattern",
    "Trytodeploywebappagainwithappofflineoptionselected": "ms-resource:loc.messages.Trytodeploywebappagainwithappofflineoptionselected",
    "Trytodeploywebappagainwithrenamefileoptionselected": "ms-resource:loc.messages.Trytodeploywebappagainwithrenamefileoptionselected",
    "NOJSONfilematchedwithspecificpattern": "ms-resource:loc.messages.NOJSONfilematchedwithspecificpattern",
    "Configfiledoesntexists": "ms-resource:loc.messages.Configfiledoesntexists",
    "Failedtowritetoconfigfilewitherror": "ms-resource:loc.messages.Failedtowritetoconfigfilewitherror",
    "AppOfflineModeenabled": "ms-resource:loc.messages.AppOfflineModeenabled",
    "Failedtoenableappofflinemode": "ms-resource:loc.messages.Failedtoenableappofflinemode",
    "AppOflineModedisabled": "ms-resource:loc.messages.AppOflineModedisabled",
    "FailedtodisableAppOfflineMode": "ms-resource:loc.messages.FailedtodisableAppOfflineMode",
    "CannotPerformXdtTransformationOnNonWindowsPlatform": "ms-resource:loc.messages.CannotPerformXdtTransformationOnNonWindowsPlatform",
    "XdtTransformationErrorWhileTransforming": "ms-resource:loc.messages.XdtTransformationErrorWhileTransforming",
    "PublishusingwebdeployoptionsaresupportedonlywhenusingWindowsagent": "ms-resource:loc.messages.PublishusingwebdeployoptionsaresupportedonlywhenusingWindowsagent",
    "Publishusingzipdeploynotsupportedformsbuildpackage": "ms-resource:loc.messages.Publishusingzipdeploynotsupportedformsbuildpackage",
    "Publishusingzipdeploynotsupportedforvirtualapplication": "ms-resource:loc.messages.Publishusingzipdeploynotsupportedforvirtualapplication",
    "Publishusingzipdeploydoesnotsupportwarfile": "ms-resource:loc.messages.Publishusingzipdeploydoesnotsupportwarfile",
    "Publishusingrunfromzipwithpostdeploymentscript": "ms-resource:loc.messages.Publishusingrunfromzipwithpostdeploymentscript",
    "ResourceDoesntExist": "ms-resource:loc.messages.ResourceDoesntExist",
    "EncodeNotSupported": "ms-resource:loc.messages.EncodeNotSupported",
    "UnknownFileEncodeError": "ms-resource:loc.messages.UnknownFileEncodeError",
    "ShortFileBufferError": "ms-resource:loc.messages.ShortFileBufferError",
    "FailedToUpdateAzureRMWebAppConfigDetails": "ms-resource:loc.messages.FailedToUpdateAzureRMWebAppConfigDetails",
    "SuccessfullyUpdatedAzureRMWebAppConfigDetails": "ms-resource:loc.messages.SuccessfullyUpdatedAzureRMWebAppConfigDetails",
    "RequestedURLforkuduphysicalpath": "ms-resource:loc.messages.RequestedURLforkuduphysicalpath",
    "Physicalpathalreadyexists": "ms-resource:loc.messages.Physicalpathalreadyexists",
    "KuduPhysicalpathCreatedSuccessfully": "ms-resource:loc.messages.KuduPhysicalpathCreatedSuccessfully",
    "FailedtocreateKuduPhysicalPath": "ms-resource:loc.messages.FailedtocreateKuduPhysicalPath",
    "FailedtocheckphysicalPath": "ms-resource:loc.messages.FailedtocheckphysicalPath",
    "VirtualApplicationDoesNotExist": "ms-resource:loc.messages.VirtualApplicationDoesNotExist",
    "JSONParseError": "ms-resource:loc.messages.JSONParseError",
    "JSONvariablesubstitutionappliedsuccessfully": "ms-resource:loc.messages.JSONvariablesubstitutionappliedsuccessfully",
    "XMLvariablesubstitutionappliedsuccessfully": "ms-resource:loc.messages.XMLvariablesubstitutionappliedsuccessfully",
    "failedtoUploadFileToKudu": "ms-resource:loc.messages.failedtoUploadFileToKudu",
    "failedtoUploadFileToKuduError": "ms-resource:loc.messages.failedtoUploadFileToKuduError",
    "ExecuteScriptOnKudu": "ms-resource:loc.messages.ExecuteScriptOnKudu",
    "FailedToRunScriptOnKuduError": "ms-resource:loc.messages.FailedToRunScriptOnKuduError",
    "FailedToRunScriptOnKudu": "ms-resource:loc.messages.FailedToRunScriptOnKudu",
    "ScriptExecutionOnKuduSuccess": "ms-resource:loc.messages.ScriptExecutionOnKuduSuccess",
    "ScriptExecutionOnKuduFailed": "ms-resource:loc.messages.ScriptExecutionOnKuduFailed",
    "FailedtoDeleteFileFromKudu": "ms-resource:loc.messages.FailedtoDeleteFileFromKudu",
    "FailedtoDeleteFileFromKuduError": "ms-resource:loc.messages.FailedtoDeleteFileFromKuduError",
    "ScriptFileNotFound": "ms-resource:loc.messages.ScriptFileNotFound",
    "InvalidScriptFile": "ms-resource:loc.messages.InvalidScriptFile",
    "RetryForTimeoutIssue": "ms-resource:loc.messages.RetryForTimeoutIssue",
    "stdoutFromScript": "ms-resource:loc.messages.stdoutFromScript",
    "stderrFromScript": "ms-resource:loc.messages.stderrFromScript",
    "WebConfigAlreadyExists": "ms-resource:loc.messages.WebConfigAlreadyExists",
    "SuccessfullyGeneratedWebConfig": "ms-resource:loc.messages.SuccessfullyGeneratedWebConfig",
    "FailedToGenerateWebConfig": "ms-resource:loc.messages.FailedToGenerateWebConfig",
    "FailedToGetKuduFileContent": "ms-resource:loc.messages.FailedToGetKuduFileContent",
    "FailedToGetKuduFileContentError": "ms-resource:loc.messages.FailedToGetKuduFileContentError",
    "ScriptStatusTimeout": "ms-resource:loc.messages.ScriptStatusTimeout",
    "PollingForFileTimeOut": "ms-resource:loc.messages.PollingForFileTimeOut",
    "InvalidPollOption": "ms-resource:loc.messages.InvalidPollOption",
    "MissingAppTypeWebConfigParameters": "ms-resource:loc.messages.MissingAppTypeWebConfigParameters",
    "AutoDetectDjangoSettingsFailed": "ms-resource:loc.messages.AutoDetectDjangoSettingsFailed",
    "FailedToApplyTransformation": "ms-resource:loc.messages.FailedToApplyTransformation",
    "FailedToApplyTransformationReason1": "ms-resource:loc.messages.FailedToApplyTransformationReason1",
    "FailedToApplyTransformationReason2": "ms-resource:loc.messages.FailedToApplyTransformationReason2",
    "AutoParameterizationMessage": "ms-resource:loc.messages.AutoParameterizationMessage",
    "UnsupportedAppType": "ms-resource:loc.messages.UnsupportedAppType",
    "UnableToFetchAuthorityURL": "ms-resource:loc.messages.UnableToFetchAuthorityURL",
    "UnableToFetchActiveDirectory": "ms-resource:loc.messages.UnableToFetchActiveDirectory",
    "SuccessfullyUpdatedRuntimeStackAndStartupCommand": "ms-resource:loc.messages.SuccessfullyUpdatedRuntimeStackAndStartupCommand",
    "FailedToUpdateRuntimeStackAndStartupCommand": "ms-resource:loc.messages.FailedToUpdateRuntimeStackAndStartupCommand",
    "SuccessfullyUpdatedWebAppSettings": "ms-resource:loc.messages.SuccessfullyUpdatedWebAppSettings",
    "FailedToUpdateAppSettingsInConfigDetails": "ms-resource:loc.messages.FailedToUpdateAppSettingsInConfigDetails",
    "UnableToGetAzureRMWebAppMetadata": "ms-resource:loc.messages.UnableToGetAzureRMWebAppMetadata",
    "UnableToUpdateAzureRMWebAppMetadata": "ms-resource:loc.messages.UnableToUpdateAzureRMWebAppMetadata",
    "Unabletoretrieveazureregistrycredentials": "ms-resource:loc.messages.Unabletoretrieveazureregistrycredentials",
    "UnableToReadResponseBody": "ms-resource:loc.messages.UnableToReadResponseBody",
    "UnableToUpdateWebAppConfigDetails": "ms-resource:loc.messages.UnableToUpdateWebAppConfigDetails",
    "AddingReleaseAnnotation": "ms-resource:loc.messages.AddingReleaseAnnotation",
    "SuccessfullyAddedReleaseAnnotation": "ms-resource:loc.messages.SuccessfullyAddedReleaseAnnotation",
    "FailedAddingReleaseAnnotation": "ms-resource:loc.messages.FailedAddingReleaseAnnotation",
    "RenameLockedFilesEnabled": "ms-resource:loc.messages.RenameLockedFilesEnabled",
    "FailedToEnableRenameLockedFiles": "ms-resource:loc.messages.FailedToEnableRenameLockedFiles",
    "WebJobsInProgressIssue": "ms-resource:loc.messages.WebJobsInProgressIssue",
    "FailedToFetchKuduAppSettings": "ms-resource:loc.messages.FailedToFetchKuduAppSettings",
    "FailedToCreatePath": "ms-resource:loc.messages.FailedToCreatePath",
    "FailedToDeleteFile": "ms-resource:loc.messages.FailedToDeleteFile",
    "FailedToDeleteFolder": "ms-resource:loc.messages.FailedToDeleteFolder",
    "FailedToUploadFile": "ms-resource:loc.messages.FailedToUploadFile",
    "FailedToGetFileContent": "ms-resource:loc.messages.FailedToGetFileContent",
    "FailedToListPath": "ms-resource:loc.messages.FailedToListPath",
    "RetryToDeploy": "ms-resource:loc.messages.RetryToDeploy",
    "FailedToGetAppServiceDetails": "ms-resource:loc.messages.FailedToGetAppServiceDetails",
    "FailedToGetAppServicePublishingProfile": "ms-resource:loc.messages.FailedToGetAppServicePublishingProfile",
    "FailedToUpdateAppServiceMetadata": "ms-resource:loc.messages.FailedToUpdateAppServiceMetadata",
    "FailedToGetAppServiceMetadata": "ms-resource:loc.messages.FailedToGetAppServiceMetadata",
    "FailedToPatchAppServiceConfiguration": "ms-resource:loc.messages.FailedToPatchAppServiceConfiguration",
    "FailedToUpdateAppServiceConfiguration": "ms-resource:loc.messages.FailedToUpdateAppServiceConfiguration",
    "FailedToGetAppServiceConfiguration": "ms-resource:loc.messages.FailedToGetAppServiceConfiguration",
    "FailedToGetAppServicePublishingCredentials": "ms-resource:loc.messages.FailedToGetAppServicePublishingCredentials",
    "FailedToGetAppServiceApplicationSettings": "ms-resource:loc.messages.FailedToGetAppServiceApplicationSettings",
    "FailedToUpdateAppServiceApplicationSettings": "ms-resource:loc.messages.FailedToUpdateAppServiceApplicationSettings",
    "UpdatingAppServiceConfigurationSettings": "ms-resource:loc.messages.UpdatingAppServiceConfigurationSettings",
    "UpdatedAppServiceConfigurationSettings": "ms-resource:loc.messages.UpdatedAppServiceConfigurationSettings",
    "UpdatingAppServiceApplicationSettings": "ms-resource:loc.messages.UpdatingAppServiceApplicationSettings",
    "UpdatedAppServiceApplicationSettings": "ms-resource:loc.messages.UpdatedAppServiceApplicationSettings",
    "UpdatedOnlyAppServiceApplicationSettings": "ms-resource:loc.messages.UpdatedOnlyAppServiceApplicationSettings",
    "MultipleResourceGroupFoundForAppService": "ms-resource:loc.messages.MultipleResourceGroupFoundForAppService",
    "PackageDeploymentUsingZipDeployFailed": "ms-resource:loc.messages.PackageDeploymentUsingZipDeployFailed",
    "PackageDeploymentInitiated": "ms-resource:loc.messages.PackageDeploymentInitiated",
    "WarPackageDeploymentInitiated": "ms-resource:loc.messages.WarPackageDeploymentInitiated",
    "FailedToGetDeploymentLogs": "ms-resource:loc.messages.FailedToGetDeploymentLogs",
    "GoExeNameNotPresent": "ms-resource:loc.messages.GoExeNameNotPresent",
    "WarDeploymentRetry": "ms-resource:loc.messages.WarDeploymentRetry",
    "Updatemachinetoenablesecuretlsprotocol": "ms-resource:loc.messages.Updatemachinetoenablesecuretlsprotocol",
    "CouldNotFetchAccessTokenforAzureStatusCode": "ms-resource:loc.messages.CouldNotFetchAccessTokenforAzureStatusCode",
    "CouldNotFetchAccessTokenforMSIDueToMSINotConfiguredProperlyStatusCode": "ms-resource:loc.messages.CouldNotFetchAccessTokenforMSIDueToMSINotConfiguredProperlyStatusCode",
    "CouldNotFetchAccessTokenforMSIStatusCode": "ms-resource:loc.messages.CouldNotFetchAccessTokenforMSIStatusCode",
    "XmlParsingFailed": "ms-resource:loc.messages.XmlParsingFailed",
    "PropertyDoesntExistPublishProfile": "ms-resource:loc.messages.PropertyDoesntExistPublishProfile",
    "InvalidConnectionType": "ms-resource:loc.messages.InvalidConnectionType",
    "InvalidImageSourceType": "ms-resource:loc.messages.InvalidImageSourceType",
    "InvalidPublishProfile": "ms-resource:loc.messages.InvalidPublishProfile",
    "ASE_SSLIssueRecommendation": "ms-resource:loc.messages.ASE_SSLIssueRecommendation",
    "ZipDeployLogsURL": "ms-resource:loc.messages.ZipDeployLogsURL",
    "DeployLogsURL": "ms-resource:loc.messages.DeployLogsURL",
    "AppServiceApplicationURL": "ms-resource:loc.messages.AppServiceApplicationURL",
    "ASE_WebDeploySSLIssueRecommendation": "ms-resource:loc.messages.ASE_WebDeploySSLIssueRecommendation",
    "FailedToGetResourceID": "ms-resource:loc.messages.FailedToGetResourceID",
    "JarPathNotPresent": "ms-resource:loc.messages.JarPathNotPresent",
    "FailedToUpdateApplicationInsightsResource": "ms-resource:loc.messages.FailedToUpdateApplicationInsightsResource",
    "InvalidDockerImageName": "ms-resource:loc.messages.InvalidDockerImageName",
    "MsBuildPackageNotSupported": "ms-resource:loc.messages.MsBuildPackageNotSupported",
    "FailedToGetStorageAccountDetails": "ms-resource:loc.messages.FailedToGetStorageAccountDetails",
    "FailedToSyncTriggers": "ms-resource:loc.messages.FailedToSyncTriggers",
    "SyncingFunctionTriggers": "ms-resource:loc.messages.SyncingFunctionTriggers",
    "SyncFunctionTriggersSuccess": "ms-resource:loc.messages.SyncFunctionTriggersSuccess",
    "UpdatedRunFromPackageSettings": "ms-resource:loc.messages.UpdatedRunFromPackageSettings",
    "ExpiredServicePrincipal": "ms-resource:loc.messages.ExpiredServicePrincipal"
  }
}<|MERGE_RESOLUTION|>--- conflicted
+++ resolved
@@ -18,11 +18,7 @@
   "version": {
     "Major": 1,
     "Minor": 0,
-<<<<<<< HEAD
-    "Patch": 15
-=======
-    "Patch": 18
->>>>>>> 180c1295
+    "Patch": 19
   },
   "minimumAgentVersion": "2.104.1",
   "groups": [
