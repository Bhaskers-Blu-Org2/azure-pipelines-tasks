--- conflicted
+++ resolved
@@ -16,11 +16,7 @@
   "version": {
     "Major": 1,
     "Minor": 2,
-<<<<<<< HEAD
     "Patch": 3
-=======
-    "Patch": 2
->>>>>>> 6410a334
   },
   "demands": [
     "sqlpackage"
