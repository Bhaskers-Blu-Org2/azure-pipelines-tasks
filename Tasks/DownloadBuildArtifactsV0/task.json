--- conflicted
+++ resolved
@@ -8,11 +8,7 @@
   "author": "Microsoft Corporation",
   "version": {
     "Major": 0,
-<<<<<<< HEAD
     "Minor": 139,
-=======
-    "Minor": 138,
->>>>>>> 1d28a99b
     "Patch": 0
   },
   "groups": [
