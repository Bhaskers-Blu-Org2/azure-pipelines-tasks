--- conflicted
+++ resolved
@@ -10,13 +10,8 @@
     "helpMarkDown": "",
     "version": {
         "Major": 0,
-<<<<<<< HEAD
         "Minor": 153,
         "Patch": 0
-=======
-        "Minor": 152,
-        "Patch": 3
->>>>>>> 77b33ce6
     },
     "runsOn": [
         "Agent",
