--- conflicted
+++ resolved
@@ -13,11 +13,7 @@
     "version": {
         "Major": 1,
         "Minor": 0,
-<<<<<<< HEAD
-        "Patch": 15
-=======
-        "Patch": 17
->>>>>>> 7ba17551
+        "Patch": 18
     },
     "demands": [
     ],
@@ -152,56 +148,6 @@
 
     ],
     
-    "sourceDefinitions": [ 
-<<<<<<< HEAD
-        { 
-            "target": "testMachineGroup", 
-            "endpoint": "/$(system.teamProject)/_apis/vslabs/environments", 
-            "selector": "jsonpath:$.value[*].name", 
-            "authKey": "tfs:DevTestLabs" 
-        },
-        { 
-            "target": "autMachineGroup", 
-            "endpoint": "/$(system.teamProject)/_apis/vslabs/environments", 
-            "selector": "jsonpath:$.value[*].name", 
-            "authKey": "tfs:DevTestLabs" 
-        },
-        {
-            "target": "testPlan",
-            "endpoint":"/$(system.teamProject)/_apis/test/plans",
-            "selector":"jsonpath:$.value[*].name",
-            "keySelector":"jsonpath:$.value[*].id",
-            "authKey": "tfs:DevTestLabs"
-        },
-        {
-            "target": "testConfiguration",
-            "endpoint":"/$(system.teamProject)/_apis/test/configurations",
-            "selector":"jsonpath:$.value[*].name",
-            "keySelector":"jsonpath:$.value[*].id",
-            "authKey": "tfs:DevTestLabs"
-        },
-        {
-            "target": "testSuite",
-            "endpoint":"/$(system.teamProject)/_apis/test/plans/$(testPlan)/suites",
-            "selector":"jsonpath:$.value[*].name",
-            "keySelector":"jsonpath:$.value[*].id",
-            "authKey": "tfs:DevTestLabs"
-        }
-=======
-     { 
-         "target": "testMachineGroup", 
-         "endpoint": "/$(system.teamProject)/_apis/vslabs/environments", 
-         "selector": "jsonpath:$.value[*].name",
-         "authKey": "tfs:DevTestLabs"
-     },
-     { 
-         "target": "autMachineGroup", 
-         "endpoint": "/$(system.teamProject)/_apis/vslabs/environments", 
-         "selector": "jsonpath:$.value[*].name", 
-         "authKey": "tfs:DevTestLabs" 
-     }     
->>>>>>> 7ba17551
-    ], 
     "instanceNameFormat": "Run Tests $(sourcefilters) on $(testMachineGroup)", 
     "execution": {
         "PowerShell": {
