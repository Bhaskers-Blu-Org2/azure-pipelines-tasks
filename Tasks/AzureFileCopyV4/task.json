{
    "id": "EB72CB01-A7E5-427B-A8A1-1B31CCAC8A43",
    "name": "AzureFileCopy",
    "friendlyName": "Azure file copy",
    "description": "Copy files to Azure Blob Storage or virtual machines",
    "helpUrl": "https://docs.microsoft.com/azure/devops/pipelines/tasks/deploy/azure-file-copy",
    "helpMarkDown": "[Learn more about this task](https://aka.ms/azurefilecopyreadme)",
    "category": "Deploy",
    "visibility": [
        "Build",
        "Release"
    ],
    "author": "Microsoft Corporation",
    "version": {
        "Major": 4,
<<<<<<< HEAD
        "Minor": 166,
        "Patch": 1
=======
        "Minor": 167,
        "Patch": 0
>>>>>>> 97390664
    },
    "preview": true,
    "demands": [
        "azureps"
    ],
    "releaseNotes": "What's new in Version 4.0: <br/>&nbsp;&nbsp; Support AzCopy.exe version 10.3.3",
    "minimumAgentVersion": "1.103.0",
    "inputs": [
        {
            "name": "SourcePath",
            "type": "filePath",
            "label": "Source",
            "defaultValue": "",
            "required": true,
            "helpMarkDown": "Absolute path of the source folder, or file on the local machine, or a UNC share. Expression should return a single folder or a file. Wild card symbol (*) is supported anywhere in the file path or file name."
        },
        {
            "name": "ConnectedServiceNameARM",
            "aliases": [
                "azureSubscription"
            ],
            "type": "connectedService:AzureRM",
            "label": "Azure Subscription",
            "defaultValue": "",
            "required": true,
            "helpMarkDown": "Azure Resource Manager subscription to target for copying the files."
        },
        {
            "name": "Destination",
            "type": "pickList",
            "label": "Destination Type",
            "defaultValue": "",
            "required": true,
            "options": {
                "AzureBlob": "Azure Blob",
                "AzureVMs": "Azure VMs"
            },
            "helpMarkDown": "Select the destination, either Azure Blob or Azure VMs."
        },
        {
            "name": "StorageAccountRM",
            "aliases": [
                "storage"
            ],
            "type": "pickList",
            "label": "RM Storage Account",
            "defaultValue": "",
            "required": true,
            "helpMarkDown": "Specify a pre-existing ARM storage account. It is also used as an intermediary for copying files to Azure VMs",
            "properties": {
                "EditableOptions": "True"
            }
        },
        {
            "name": "ContainerName",
            "type": "string",
            "label": "Container Name",
            "defaultValue": "",
            "required": true,
            "helpMarkDown": "Name of the Container for uploading the files. If a container with the given name does not exist in the specified storage account, it will automatically be created. <br> If you need to create a virtual directory inside the container, use the blob prefix input below. <br> Example: If your target location is <i>https://myaccount.blob.core.windows.net/mycontainer/vd1/vd2/</i>, then specify <i>mycontainer</i> as container name and <i>vd1/vd2</i> as blob prefix.",
            "visibleRule": "Destination = AzureBlob"
        },
        {
            "name": "BlobPrefix",
            "type": "string",
            "label": "Blob Prefix",
            "defaultValue": "",
            "required": false,
            "helpMarkDown": "Useful for filtering files, for example, append build number to all the blobs to download files from that build only. Example: If you specify blob prefix as <i>myvd1</i>, a virtual directory with this name will be created inside the container. The source files will be copied to <i>https://myaccount.blob.core.windows.net/mycontainer/myvd1/</i>.",
            "visibleRule": "Destination = AzureBlob"
        },
        {
            "name": "EnvironmentNameRM",
            "aliases": [
                "resourceGroup"
            ],
            "type": "pickList",
            "label": "Resource Group",
            "defaultValue": "",
            "required": true,
            "helpMarkDown": "Name of the target Resource Group for copying files to.",
            "properties": {
                "EditableOptions": "True"
            },
            "visibleRule": "Destination = AzureVMs"
        },
        {
            "name": "ResourceFilteringMethod",
            "type": "radio",
            "label": "Select Machines By",
            "required": false,
            "defaultValue": "machineNames",
            "options": {
                "machineNames": "Machine Names",
                "tags": "Tags"
            },
            "helpMarkDown": "Optionally, select a subset of VMs in resource group either by providing VMs host name or tags. [Tags](https://azure.microsoft.com/en-in/documentation/articles/virtual-machines-tagging-arm/) are supported for resources created via the Azure Resource Manager only.",
            "visibleRule": "Destination = AzureVMs"
        },
        {
            "name": "MachineNames",
            "type": "string",
            "label": "Filter Criteria",
            "defaultValue": "",
            "required": false,
            "helpMarkDown": "Provide a list of VMs host name like ffweb, ffdb, or tags like Role:DB, Web; OS:Win8.1. Note the delimiters used for tags are &#44;(comma), &#58;(colon) and &#59;(semicolon). If multiple tags are provided, then the task will run in all the VMs with the specified tags. The default is to run the task in all the VMs.",
            "visibleRule": "Destination = AzureVMs"
        },
        {
            "name": "vmsAdminUserName",
            "type": "string",
            "label": "Admin Login",
            "defaultValue": "",
            "required": true,
            "helpMarkDown": "Administrator Username of the VMs.",
            "visibleRule": "Destination = AzureVMs"
        },
        {
            "name": "vmsAdminPassword",
            "type": "string",
            "label": "Password",
            "defaultValue": "",
            "required": true,
            "helpMarkDown": "The administrator password of the VMs. <br>It can accept variable defined in build or release pipelines as '$(passwordVariable)'. <br>You may mark variable as 'secret' to secure it.",
            "visibleRule": "Destination = AzureVMs"
        },
        {
            "name": "TargetPath",
            "type": "string",
            "label": "Destination Folder",
            "defaultValue": "",
            "required": true,
            "helpMarkDown": "Local path on the target machines for copying the files from the source. Environment variable can be used like $env:windir\\BudgetIT\\Web.",
            "visibleRule": "Destination = AzureVMs"
        },
        {
            "name": "AdditionalArgumentsForBlobCopy",
            "type": "multiLine",
            "label": "Optional Arguments (for uploading files to blob)",
            "required": false,
            "defaultValue": "",
            "helpMarkDown": "Optional AzCopy.exe arguments that will be applied when uploading to blob like, --check-length=true. If no optional arguments are specified here, the following optional arguments will be added by default.<br> --log-level=INFO (if the pipeline is running in debug mode set --log-level=DEBUG),<br> --recursive (only if container name is not $root),<br> --blob-type=PageBlob (only if specified storage account is a premium account)."
        },
        {
            "name": "AdditionalArgumentsForVMCopy",
            "type": "multiLine",
            "label": "Optional Arguments (for downloading files to VM)",
            "required": false,
            "defaultValue": "",
            "helpMarkDown": "Optional AzCopy.exe arguments that will be applied when downloading to VM like,  --check-length=true. If no optional arguments are specified here, the following optional arguments will be added by default.<br> --log-level=INFO (if the pipeline is running in debug mode set --log-level=DEBUG),<br> --recursive",
            "visibleRule": "Destination = AzureVMs"
        },
        {
            "name": "sasTokenTimeOutInMinutes",
            "type": "string",
            "label": "SAS Token Expiration Period In Minutes",
            "defaultValue": "240",
            "required": false,
            "helpMarkDown": "Provide the time in minutes after which SAS token for the container will expire. By default, this token expires after 4 hours.",
            "visibleRule": "Destination = AzureBlob"
        },
        {
            "name": "enableCopyPrerequisites",
            "type": "boolean",
            "label": "Enable Copy Prerequisites",
            "defaultValue": "false",
            "visibleRule": "Destination = AzureVMs",
            "required": false,
            "helpMarkDown": "Enabling this option configures Windows Remote Management (WinRM) listener over HTTPS protocol on port 5986, using a self-signed certificate. This configuration is required for performing copy operation on Azure machines. If the target Virtual Machines are backed by a Load balancer, ensure Inbound NAT rules are configured for target port (5986). Applicable only for ARM VMs."
        },
        {
            "name": "CopyFilesInParallel",
            "type": "boolean",
            "label": "Copy in Parallel",
            "defaultValue": "true",
            "required": false,
            "helpMarkDown": "Setting it to true will copy files in parallel to the target machines.",
            "visibleRule": "Destination = AzureVMs"
        },
        {
            "name": "CleanTargetBeforeCopy",
            "type": "boolean",
            "label": "Clean Target",
            "defaultValue": "false",
            "required": false,
            "helpMarkDown": "Setting it to true will clean-up the destination folder before copying the files.",
            "visibleRule": "Destination = AzureVMs"
        },
        {
            "name": "skipCACheck",
            "type": "boolean",
            "label": "Test Certificate",
            "defaultValue": "true",
            "required": false,
            "helpMarkDown": "If this option is selected, client skips the validation that the server certificate is signed by a trusted certificate authority (CA) when connecting over Hypertext Transfer Protocol over Secure Socket Layer (HTTPS).",
            "visibleRule": "Destination = AzureVMs"
        }
    ],
    "outputVariables": [
        {
            "name": "StorageContainerUri",
            "description": "Uri of the container where the files were copied to. Valid only when the selected destination is Azure Blob."
        },
        {
            "name": "StorageContainerSasToken",
            "description": "SasToken for the container where the files were copied to. Valid only when the selected destination is Azure Blob."
        }
    ],
    "dataSourceBindings": [
        {
            "target": "StorageAccountRM",
            "endpointId": "$(ConnectedServiceNameARM)",
            "dataSourceName": "AzureStorageAccountRM"
        },
        {
            "target": "EnvironmentNameRM",
            "endpointId": "$(ConnectedServiceNameARM)",
            "dataSourceName": "AzureVirtualMachinesV2Id",
            "resultTemplate": "{\"Value\":\"{{{ #extractResource resourceGroups}}}\",\"DisplayValue\":\"{{{ #extractResource resourceGroups}}}\"}"
        }
    ],
    "instanceNameFormat": "$(Destination) File Copy",
    "execution": {
        "PowerShell3": {
            "target": "AzureFileCopy.ps1"
        }
    },
    "messages": {
        "AFC_StorageAccountNotFound": "Storage account: {0} not found. The selected service connection 'Service Principal' supports storage accounts of Azure Resource Manager type only.",
        "AFC_ResourceGroupNotFound": "Provided resource group '{0}' does not exist.",
        "AFC_GetVMStatus": "[Azure Call]Getting the status for vm '{0}'",
        "AFC_GetVMStatusComplete": "[Azure Call]Got the status for vm '{0}'",
        "AFC_GetCustomScriptExtension": "[Azure Call]Getting the custom script extension '{0}' for vm '{1}'",
        "AFC_GetCustomScriptExtensionComplete": "[Azure Call]Got the custom script extension '{0}' for vm '{1}'",
        "AFC_SetCustomScriptExtension": "[Azure Call]Setting the custom script extension '{0}' for vm '{1}'",
        "AFC_SetCustomScriptExtensionComplete": "[Azure Call]Set the custom script extension '{0}' for vm '{1}'",
        "AFC_RemoveCustomScriptExtension": "[Azure Call]Removing the custom script extension '{0}' for vm '{1}'",
        "AFC_RemoveCustomScriptExtensionComplete": "[Azure Call]Removed the custom script extension '{0}' for vm '{1}'",
        "AFC_NoNetworkInterface": "[Azure Call]No network interface found with virtual machine ID {0} under resource group {1}",
        "AFC_NullOrEmptyResourceGroup": "[Azure Call]Resource group name and virtual machine ID should not be null or empty",
        "AFC_AzurePSNotInstalled": "The required minimum version {0} of the Azure Powershell Cmdlets are not installed. You can follow the instructions at https://azure.microsoft.com/en-in/documentation/articles/powershell-install-configure/ to get the latest Azure powershell",
        "AFC_ClassicStorageAccountNotFound": "Storage account: {0} not found. The selected service connection 'Certificate' supports storage accounts of Azure Classic type only.",
        "AFC_GenericStorageAccountNotFound": "Storage account: {0} not found. Please specify existing storage account",
        "AFC_AzureFileCopyMoreHelp": "For more info please refer to {0}",
        "AFC_UploadFilesStorageAccount": "Uploading files from source path: '{0}' to storage account: '{1}' in container: '{2}' with blob prefix: '{3}'",
        "AFC_UploadContainerStorageAccount": "Upload to container: '{0}' in storage account: '{1}' with blob prefix: '{2}' failed with error: '{3}'",
        "AFC_UploadFileSuccessful": "Uploaded files successfully from source path: '{0}' to storage account: '{1}' in container: '{2}' with blob prefix: '{3}'",
        "AFC_IncorrectTags": "Tags have been incorrectly specified. They have to be in the format Role:Web,DB;Location:East US;Dept.:Finance,HR",
        "AFC_MachineDoesNotExist": "The following machines either do not exist in the resource group or their names have not been specified correctly: {0}. Provide the exact same machine names present in the resource group. Use comma to separate multiple machine names.",
        "AFC_MachineNameFromIdErrorAllResources": "Unable to get {0} for all resources in ResourceGroup : '{1}'",
        "AFC_MachineNameFromIdError": "Unable to get {0} for '{1}' resources in ResourceGroup : '{2}'",
        "AFC_ResourceGroupNotFoundForSelectedConnection": "Unable to find the resource '{1}' using selected service connection '{0}'. Selected service connection '{0}' supports classic resources only (Service Management model).",
        "AFC_NoClassicVMResources": "No machine exists under resource group: '{0}' for copy. Selected service connection '{1}' supports Virtual Machines of Azure Classic type only.",
        "AFC_NoARMVMResources": "No machine exists under resource group: '{0}' for copy. Selected service connection '{1}' supports Virtual Machines of Azure Resource Manager type only.",
        "AFC_NoGenericVMResources": "No machine exists under resource group: '{0}' for copy.",
        "AFC_FilteringNoVMResources": "No machine exists under resource group: '{0}' with the following {1} '{2}'.",
        "AFC_CopyStarted": "Copy started for machine: '{0}'",
        "AFC_CopyCompleted": "Copy status for machine '{0}' : '{1}'",
        "AFC_WinRMHelpMessage": "To fix WinRM service connection related issues, select the 'Enable Copy Prerequisites' option in the task. If set already, and the target Virtual Machines are backed by a Load balancer, ensure Inbound NAT rules are configured for target port (5986). Applicable only for ARM VMs.",
        "AFC_CopyFailed": "Copy failed on machine '{0}'. Refer logs for more details.",
        "AFC_ParallelCopyFailed": "Copy to one or more machines failed. Refer logs for more details.",
        "AFC_CopySuccessful": "Copied files from source path: '{0}' to target azure VMs in resource group: '{1}' successfully",
        "AFC_SetCustomScriptExtensionFailed": "Setting the custom script extension '{0}' for virtual machine '{1}' failed with error : {2}",
        "AFC_AddNetworkSecurityRuleFailed": "Failed to add the network security rule: {0}",
        "AFC_UnableToSetCustomScriptExtension": "Unable to set the custom script extension '{0}' for virtual machine '{1}': {2}",
        "AFC_CopyPrereqsFailed": "Failed to enable copy prerequisites. {0}",
        "AFC_BlobStorageNotFound": "Storage account: {0} not found. Please specify existing storage account",
        "AFC_RootContainerAndDirectory": "'/S' option is not valid for $root containers.",
        "AFC_RedirectResponseInvalidStatusCode": "The HTTP response code: '{0}' is not a valid redirect status code",
        "AFC_RedirectResponseLocationHeaderIsNull": "Redirect response location header is null.",
        "AFC_AzCopyBlobUploadNonZeroExitCode": "AzCopy.exe exited with non-zero exit code while uploading files to blob storage.",
        "AFC_PreexecutionJob_UnableToGetStorageKey": "Unable to fetch storage account key. Error: '{0}'",
        "AFC_UninstallWinRMCustomScriptExtension": "Uninstall WinRM custom script manually and retry deployment.",
        "ExpiredServicePrincipal": "Could not fetch access token for Azure. Verify if the Service Principal used is valid and not expired.",
        "UnsupportedAuthScheme": "Unsupported authentication scheme '{0}' for endpoint.",
        "ServicePrincipalError": "There was an error with the service principal used for the deployment."
    }
}<|MERGE_RESOLUTION|>--- conflicted
+++ resolved
@@ -13,13 +13,8 @@
     "author": "Microsoft Corporation",
     "version": {
         "Major": 4,
-<<<<<<< HEAD
-        "Minor": 166,
+        "Minor": 167,
         "Patch": 1
-=======
-        "Minor": 167,
-        "Patch": 0
->>>>>>> 97390664
     },
     "preview": true,
     "demands": [
