--- conflicted
+++ resolved
@@ -46,12 +46,7 @@
     let allPods: any;
     try {
         allPods = JSON.parse((kubectl.getAllPods()).stdout);
-<<<<<<< HEAD
-    }
-    catch (e) {
-=======
     } catch (e) {
->>>>>>> 273f54b2
         tl.debug("Unable to parse pods; Error: " + e);
     }
 
