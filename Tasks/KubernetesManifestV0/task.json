{
    "id": "DEE316A2-586F-4DEF-BE79-488A1F503DFE",
    "name": "KubernetesManifest",
    "friendlyName": "Manifest based Kubernetes deployments",
    "description": "Manifest based deployments to kubernetes",
    "helpUrl": "https://go.microsoft.com/fwlink/?linkid=851275",
    "helpMarkDown": "[More Information](https://go.microsoft.com/fwlink/?linkid=851275)",
    "category": "Deploy",
    "preview": true,
    "visibility": [
        "Build",
        "Release"
    ],
    "author": "Microsoft Corporation",
    "version": {
        "Major": 0,
<<<<<<< HEAD
        "Minor": 0,
        "Patch": 11
=======
        "Minor": 149,
        "Patch": 0
>>>>>>> 57d4c672
    },
    "demands": [],
    "groups": [
        {
            "name": "config",
            "displayName": "Config",
            "isExpanded": true
        },
        {
            "name": "kubernetesCluster",
            "displayName": "Kubernetes Cluster",
            "isExpanded": true,
            "visibleRule": "action != bake"
        }
    ],
    "inputs": [
        {
            "name": "connectionType",
            "type": "pickList",
            "label": "Service connection type",
            "defaultValue": "Kubernetes Service Connection",
            "required": true,
            "options": {
                "Kubernetes Service Connection": "Kubernetes Service Connection",
                "None": "None"
            },
            "groupName": "kubernetesCluster",
            "helpMarkDown": "Select a service connection type."
        },
        {
            "name": "kubernetesServiceEndpoint",
            "type": "connectedService:kubernetes",
            "label": "Kubernetes service connection",
            "visibleRule": "connectionType = Kubernetes Service Connection",
            "helpMarkDown": "Select a Kubernetes service connection.",
            "groupName": "kubernetesCluster",
            "required": true
        },
        {
            "name": "namespace",
            "type": "string",
            "label": "Namespace",
            "required": true,
            "defaultValue": "default",
            "groupName": "kubernetesCluster",
            "helpMarkDown": "Sets the namespace for the commands by using the –namespace flag. If the namespace is not provided, the commands will run in the default namespace."
        },
        {
            "name": "action",
            "type": "pickList",
            "label": "Action",
            "required": false,
            "defaultValue": "deploy",
            "groupName": "config",
            "options": {
                "bake": "bake",
                "deploy": "deploy",
                "patch": "patch",
                "scale": "scale",
                "delete": "delete",
                "reject": "reject",
                "promote": "promote"
            },
            "helpMarkDown": "Choose the action to be performed."
        },
        {
            "name": "deploymentStrategy",
            "type": "pickList",
            "label": "Strategy",
            "required": false,
            "groupName": "config",
            "defaultValue": "None",
            "options": {
              "canary": "Canary",
              "None": "None"
            },
            "helpMarkDown": "Strategy for deployment",
            "visibleRule": "action = deploy || action = promote || action = reject"
          },
          {
            "name": "percentage",
            "type": "string",
            "label": "Percentage",
            "required": true,
            "groupName": "config",
            "helpMarkDown": "",
            "defaultValue": 0,
            "visibleRule": "deploymentStrategy = Canary && action = deploy",  
            "validation": {
              "expression": "isMatch(value, '(^(([0-9]|[1-9][0-9]|100)(\\.\\d{1,2})?)$)','Multiline')", 
              "message": "Enter valid percentage value i.e between 0 to 100."
            }
          },
        {
            "name": "manifests",
            "type": "filePath",
            "label": "Manifests",
            "required": true,
            "defaultValue": "",
            "groupName": "config",
            "helpMarkDown": "Manifests to deploy",
            "visibleRule": "action = deploy || action = promote || action = reject"
        },
        {
            "name": "containers",
            "type": "multiLine",
            "label": "Containers",
            "required": false,
            "defaultValue": "",
            "groupName": "config",
            "helpMarkDown": "Containers",
            "visibleRule": "action = deploy || action = promote"
        },
        {
            "name": "renderType",
            "type": "pickList",
            "label": "Render Engine",
            "required": false,
            "defaultValue": "helm2",
            "groupName": "config",
            "visibleRule": "action = bake",
            "options": {
                "helm2": "Helm 2"
            },
            "helpMarkDown": "Tool to generate manifest"
        },
        {
            "name": "helmChart",
            "type": "filePath",
            "label": "Helm Chart",
            "required": true,
            "defaultValue": "",
            "groupName": "config",
            "helpMarkDown": "Helm chart path to bake",
            "visibleRule": "action = bake && renderType = helm2"
        },
        {
            "name": "overrideFiles",
            "type": "multiLine",
            "label": "Override Files",
            "required": false,
            "defaultValue": "",
            "groupName": "config",
            "helpMarkDown": "Override files to set",
            "visibleRule": "action = bake && renderType = helm2"
        },
        {
            "name": "overrides",
            "type": "multiLine",
            "label": "Overrides",
            "required": false,
            "defaultValue": "",
            "groupName": "config",
            "helpMarkDown": "Override values to set",
            "visibleRule": "action = bake && renderType = helm2"
        },
        {
            "name": "resourceToPatch",
            "type": "radio",
            "label": "Resource to patch",
            "required": true,
            "defaultValue": "file",
            "options": {
                "file": "file",
                "name": "name"
            },
            "groupName": "config",
            "helpMarkDown": "to identify the resource",
            "visibleRule": "action = patch"
        },
        {
            "name": "resourceFileToPatch",
            "type": "filePath",
            "label": "File path",
            "required": true,
            "defaultValue": "",
            "groupName": "config",
            "helpMarkDown": "Path to the file used for patch",
            "visibleRule": "action = patch && resourceToPatch = file"
        },
        {
            "name": "kind",
            "type": "string",
            "label": "Kind",
            "required": true,
            "defaultValue": "",
            "groupName": "config",
            "helpMarkDown": "Kind of K8s object; deployment, replicaSet etc.",
            "visibleRule": "action = scale || resourceToPatch = name"
        },
        {
            "name": "name",
            "type": "string",
            "label": "Name",
            "required": true,
            "defaultValue": "",
            "groupName": "config",
            "helpMarkDown": "Name of the k8s object",
            "visibleRule": "action = scale || resourceToPatch = name"
        },
        {
            "name": "replicas",
            "type": "string",
            "label": "Replica count",
            "required": true,
            "defaultValue": "",
            "groupName": "config",
            "helpMarkDown": "Number of replicas to scale to",
            "visibleRule": "action = scale"
        },
        {
            "name": "mergeStrategy",
            "type": "pickList",
            "label": "Merge Strategy",
            "required": true,
            "defaultValue": "strategic",
            "options": {
                "json": "json",
                "merge": "merge",
                "strategic": "strategic"
            },
            "groupName": "config",
            "helpMarkDown": "The type of patch being provided; one of [json merge strategic]",
            "visibleRule": "action = patch"
        },
        {
            "name": "args",
            "type": "string",
            "label": "Arguments",
            "defaultValue": "",
            "groupName": "config",
            "helpMarkDown": "Arguments for `kubectl delete` command",
            "visibleRule": "action = delete || action = reject"
        },
        {
            "name": "patch",
            "type": "string",
            "label": "Patch",
            "required": true,
            "groupName": "config",
            "helpMarkDown": "Contents of patch",
            "visibleRule": "action = patch"
        }
    ],
    "dataSourceBindings": [],
    "instanceNameFormat": "$(action)",
    "outputVariables": [
        {
            "name": "manifestsBundle",
            "description": "The location of the manifest bundles created by bake action"
        }
    ],
    "execution": {
        "Node": {
            "target": "src//run.js"
        }
    },
    "messages": {
        "DownloadPathForStableTxt": "Download path for stable.txt: %s",
        "DownloadKubeCtlFailed": "Can not download the kubectl client of version %s. Check if the version is correct https://github.com/kubernetes/kubernetes/releases",
        "DownloadStableVersionFailed": "Can not download kubernetes stable version file from %s. Falling back to %s",
        "UsingLatestStableVersion": "Invalid version 1.7 specified in Version Spec input. Using latest stable version instead. Check for correct versions https://github.com/kubernetes/kubernetes/releases",
        "NotAValidSemverVersion": "Version not specified in correct format. E.g: 1.8.2, v1.8.2, 2.8.2, v2.8.2.",
        "ManifestFileNotFound": "No manifest file(s) matching %s was found.",
        "KubernetesServiceConnectionNotFound": "Kubernetes service connection details not found.",
        "UnknownRenderType": "Unknown render engine",
        "ResourceKindNotDefined": "Resource kind is null",
        "NullInputObject": "Input object is null.",
        "ArgumentsInputNotSupplied" : "Arguments are not supplied.",
        "NullInputObjectMetadata": "Input object metadata is null.",
        "CanaryDeploymentAlreadyExistErrorMessage": "Canary deployment already exists. Rejecting this deployment.",
        "InvalidRejectActionDeploymentStrategy" : "Deployment strategy should be 'Canary' for reject action."
    }
}<|MERGE_RESOLUTION|>--- conflicted
+++ resolved
@@ -14,13 +14,8 @@
     "author": "Microsoft Corporation",
     "version": {
         "Major": 0,
-<<<<<<< HEAD
-        "Minor": 0,
-        "Patch": 11
-=======
         "Minor": 149,
         "Patch": 0
->>>>>>> 57d4c672
     },
     "demands": [],
     "groups": [
