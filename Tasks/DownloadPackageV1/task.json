--- conflicted
+++ resolved
@@ -9,13 +9,8 @@
     "author": "ms-vscs-rm",
     "version": {
         "Major": 1,
-<<<<<<< HEAD
-        "Minor": 150,
-        "Patch": 2
-=======
         "Minor": 151,
         "Patch": 0
->>>>>>> 480939af
     },
     "demands": [],
     "preview": true,
