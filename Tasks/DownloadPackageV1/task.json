--- conflicted
+++ resolved
@@ -9,13 +9,8 @@
     "author": "ms-vscs-rm",
     "version": {
         "Major": 1,
-<<<<<<< HEAD
         "Minor": 150,
         "Patch": 0
-=======
-        "Minor": 149,
-        "Patch": 1
->>>>>>> 3f151bf7
     },
     "demands": [],
     "minimumAgentVersion": "2.115.0",
