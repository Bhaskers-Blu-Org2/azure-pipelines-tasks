--- conflicted
+++ resolved
@@ -76,15 +76,11 @@
 
     $resultFiles = Find-Files -SearchPattern "*.trx" -RootFolder $testResultsDirectory 
 
-    $publishResultsOption = Convert-String $publishResultsEnabled Boolean
+    $publishResultsOption = Convert-String $publishRunAttachments Boolean
 
     if($resultFiles)
     {
-<<<<<<< HEAD
-        Publish-TestResults -Context $distributedTaskContext -TestResultsFiles $resultFiles -TestRunner "VSTest" -Platform $platform -Configuration $configuration -PublishRunLevelAttachments $publishRunAttachments
-=======
-        Publish-TestResults -Context $distributedTaskContext -TestResultsFiles $resultFiles -TestRunner "VSTest" -Platform $platform -Configuration $configuration -RunTitle $testRunTitle
->>>>>>> 333711d0
+        Publish-TestResults -Context $distributedTaskContext -TestResultsFiles $resultFiles -TestRunner "VSTest" -Platform $platform -Configuration $configuration -RunTitle $testRunTitle  -PublishRunLevelAttachments $publishResultsOption
     }
     else
     {
