--- conflicted
+++ resolved
@@ -17,13 +17,8 @@
   "author": "Microsoft Corporation",
   "version": {
     "Major": 4,
-<<<<<<< HEAD
-    "Minor": 3,
-    "Patch": 37
-=======
-    "Minor": 155,
+    "Minor": 156,
     "Patch": 0
->>>>>>> 15367c4a
   },
   "releaseNotes": "ms-resource:loc.releaseNotes",
   "minimumAgentVersion": "2.104.1",
