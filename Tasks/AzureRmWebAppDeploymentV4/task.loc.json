--- conflicted
+++ resolved
@@ -17,13 +17,8 @@
   "author": "Microsoft Corporation",
   "version": {
     "Major": 4,
-<<<<<<< HEAD
     "Minor": 3,
     "Patch": 0
-=======
-    "Minor": 2,
-    "Patch": 9
->>>>>>> 950d4a75
   },
   "releaseNotes": "ms-resource:loc.releaseNotes",
   "minimumAgentVersion": "2.104.1",
