import { AzureRmWebAppDeploymentProvider } from './AzureRmWebAppDeploymentProvider';
import tl = require('vsts-task-lib/task');
import { PackageType } from 'webdeployment-common/packageUtility';
import fs = require('fs');
import path = require('path');

var packageUtility = require('webdeployment-common/packageUtility.js');
var webCommonUtility = require('webdeployment-common/utility.js');

export class BuiltInLinuxWebAppDeploymentProvider extends AzureRmWebAppDeploymentProvider{
    private zipDeploymentID: string;

    public async DeployWebAppStep() {
        tl.debug('Performing Linux built-in package deployment');
        await this.kuduServiceUtility.warmpUp();
        switch(this.taskParams.Package.getPackageType()){
            case PackageType.folder:
            case PackageType.zip:
            this.zipDeploymentID = await this.kuduServiceUtility.deployUsingZipDeploy(webPackage, this.taskParams.TakeAppOfflineFlag, 
                { slotName: this.appService.getSlot() });
            break;

            case PackageType.jar:
                var folderPath = await webCommonUtility.generateTemporaryFolderForDeployment(false, this.taskParams.Package.getPath(), PackageType.jar);
                var jarName = webCommonUtility.getFileNameFromPath(this.taskParams.Package.getPath(), ".jar");
                var destRootPath = "/home/site/wwwroot/";
                var script = 'java -jar "' + destRootPath + jarName + '.jar' + '" --server.port=80';
                var initScriptFileName = "startupscript_" + jarName + ".sh";
                var initScriptFile = path.join(folderPath, initScriptFileName);
                var destInitScriptPath = destRootPath + initScriptFileName;
                if(!this.taskParams.AppSettings) {
                    this.taskParams.AppSettings = "-INIT_SCRIPT " + destInitScriptPath;
                }
                if(this.taskParams.AppSettings.indexOf("-INIT_SCRIPT") < 0) {
<<<<<<< HEAD
                    this.taskParams.AppSettings += "-INIT_SCRIPT " + destInitScriptPath;
=======
                    this.taskParams.AppSettings += " -INIT_SCRIPT " + destInitScriptPath;
>>>>>>> 014f9322
                }
                this.taskParams.AppSettings = this.taskParams.AppSettings.trim();
                tl.writeFile(initScriptFile, script, { encoding: 'utf8' });
                var output = await webCommonUtility.archiveFolderForDeployment(false, folderPath);
                var webPackage = output.webDeployPkg;
                tl.debug("Initiated deployment via kudu service for webapp jar package : "+ webPackage);
                this.zipDeploymentID = await this.kuduServiceUtility.deployUsingZipDeploy(webPackage, this.taskParams.TakeAppOfflineFlag, 
                { slotName: this.appService.getSlot() });
            break;

            case PackageType.war:
            tl.debug("Initiated deployment via kudu service for webapp war package : "+ this.taskParams.Package.getPath());
            var warName = webCommonUtility.getFileNameFromPath(this.taskParams.Package.getPath(), ".war");
            this.zipDeploymentID = await this.kuduServiceUtility.deployUsingWarDeploy(this.taskParams.Package.getPath(), 
                { slotName: this.appService.getSlot() }, warName);
            break;

            default:
                throw new Error(tl.loc('Invalidwebapppackageorfolderpathprovided', this.taskParams.Package.getPath()));
        }

        await this.appServiceUtility.updateStartupCommandAndRuntimeStack(this.taskParams.RuntimeStack, this.taskParams.StartupCommand);

        await this.PostDeploymentStep();
    }

    public async UpdateDeploymentStatus(isDeploymentSuccess: boolean) {
        if(this.kuduServiceUtility) {
            await super.UpdateDeploymentStatus(isDeploymentSuccess);
            if(this.zipDeploymentID && this.activeDeploymentID && isDeploymentSuccess) {
                await this.kuduServiceUtility.postZipDeployOperation(this.zipDeploymentID, this.activeDeploymentID);
            }
        }
    }
}<|MERGE_RESOLUTION|>--- conflicted
+++ resolved
@@ -32,11 +32,7 @@
                     this.taskParams.AppSettings = "-INIT_SCRIPT " + destInitScriptPath;
                 }
                 if(this.taskParams.AppSettings.indexOf("-INIT_SCRIPT") < 0) {
-<<<<<<< HEAD
-                    this.taskParams.AppSettings += "-INIT_SCRIPT " + destInitScriptPath;
-=======
                     this.taskParams.AppSettings += " -INIT_SCRIPT " + destInitScriptPath;
->>>>>>> 014f9322
                 }
                 this.taskParams.AppSettings = this.taskParams.AppSettings.trim();
                 tl.writeFile(initScriptFile, script, { encoding: 'utf8' });
