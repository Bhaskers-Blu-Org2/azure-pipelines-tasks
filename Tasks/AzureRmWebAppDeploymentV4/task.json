--- conflicted
+++ resolved
@@ -17,13 +17,8 @@
     "author": "Microsoft Corporation",
     "version": {
         "Major": 4,
-<<<<<<< HEAD
         "Minor": 3,
         "Patch": 0
-=======
-        "Minor": 2,
-        "Patch": 11
->>>>>>> 2c620342
     },
     "releaseNotes": "What's new in version 4.* (preview)<br />Supports Kudu Zip Deploy<br />Supports App Service Environments<br />Improved UI for discovering different App service types supported by the task<br/>Click [here](https://aka.ms/azurermwebdeployreadme) for more information.",
     "minimumAgentVersion": "2.104.1",
