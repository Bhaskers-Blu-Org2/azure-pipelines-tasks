--- conflicted
+++ resolved
@@ -16,13 +16,8 @@
   "author": "Microsoft Corporation",
   "version": {
     "Major": 4,
-<<<<<<< HEAD
-    "Minor": 0,
-    "Patch": 8
-=======
     "Minor": 159,
-    "Patch": 0
->>>>>>> 98a2e11d
+    "Patch": 1
   },
   "preview": true,
   "releaseNotes": "ms-resource:loc.releaseNotes",
