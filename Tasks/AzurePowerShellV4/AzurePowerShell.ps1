--- conflicted
+++ resolved
@@ -77,19 +77,8 @@
 {
     # Initialize Azure.
     Import-Module $PSScriptRoot\ps_modules\VstsAzureHelpers_
-<<<<<<< HEAD
-   
-    Write-Verbose "Imported module version: $($module.Version)"
     Initialize-AzModule -Endpoint $endpoint -azVersion $targetAzurePs
-   
-=======
-    if (Get-Module Az.Accounts -ListAvailable) {
-         Initialize-AzModule -Endpoint $endpoint
-    }
-    else{
-         Initialize-AzureRMModule -Endpoint $endpoint
-    }
->>>>>>> cbe436d4
+    
     # Trace the expression as it will be invoked.
     $__vstsAzPSInlineScriptPath = $null
     If ($scriptType -eq "InlineScript") {
