Trace-VstsEnteringInvocation $MyInvocation
Import-VstsLocStrings "$PSScriptRoot\Task.json"

# Get inputs.
$scriptType = Get-VstsInput -Name ScriptType -Require
$scriptPath = Get-VstsInput -Name ScriptPath
$scriptInline = Get-VstsInput -Name Inline
$scriptArguments = Get-VstsInput -Name ScriptArguments
$__vsts_input_errorActionPreference = Get-VstsInput -Name errorActionPreference
$__vsts_input_failOnStandardError = Get-VstsInput -Name FailOnStandardError
$targetAzurePs = Get-VstsInput -Name TargetAzurePs
$customTargetAzurePs = Get-VstsInput -Name CustomTargetAzurePs

# Validate the script path and args do not contains new-lines. Otherwise, it will
# break invoking the script via Invoke-Expression.
if ($scriptType -eq "FilePath") {
    if ($scriptPath -match '[\r\n]' -or [string]::IsNullOrWhitespace($scriptPath)) {
        throw (Get-VstsLocString -Key InvalidScriptPath0 -ArgumentList $scriptPath)
    }
}

if ($scriptArguments -match '[\r\n]') {
    throw (Get-VstsLocString -Key InvalidScriptArguments0 -ArgumentList $scriptArguments)
}

# string constants
$otherVersion = "OtherVersion"
$latestVersion = "LatestVersion"

if ($targetAzurePs -eq $otherVersion) {
    if ($customTargetAzurePs -eq $null) {
        throw (Get-VstsLocString -Key InvalidAzurePsVersion $customTargetAzurePs)
    } else {
        $targetAzurePs = $customTargetAzurePs.Trim()        
    }
}

$pattern = "^[0-9]+\.[0-9]+\.[0-9]+$"
$regex = New-Object -TypeName System.Text.RegularExpressions.Regex -ArgumentList $pattern

if ($targetAzurePs -eq $latestVersion) {
    $targetAzurePs = ""
} elseif (-not($regex.IsMatch($targetAzurePs))) {
    throw (Get-VstsLocString -Key InvalidAzurePsVersion -ArgumentList $targetAzurePs)
}

<<<<<<< HEAD
=======
. "$PSScriptRoot\Utility.ps1"

>>>>>>> cc9671e1
$authScheme = ''
try
{
    $serviceName = Get-VstsInput -Name ConnectedServiceNameARM -Require
    $endpoint = Get-VstsEndpoint -Name $serviceName -Require

    if($endpoint)
    {
        $authScheme = $endpoint.Auth.Scheme 
    }

     Write-Verbose "AuthScheme $authScheme"
}
catch
{
   $error = $_.Exception.Message
   Write-Verbose "Unable to get the authScheme $error" 
}

Update-PSModulePathForHostedAgent -targetAzurePs $targetAzurePs

try 
{
    # Initialize Azure.
    Import-Module $PSScriptRoot\ps_modules\VstsAzureHelpers_
    Initialize-AzModule -Endpoint $endpoint -azVersion $targetAzurePs
    
    # Trace the expression as it will be invoked.
    $__vstsAzPSInlineScriptPath = $null
    If ($scriptType -eq "InlineScript") {
        $scriptArguments = $null
        $__vstsAzPSInlineScriptPath = [System.IO.Path]::Combine($env:Agent_TempDirectory, ([guid]::NewGuid().ToString() + ".ps1"));
        ($scriptInline | Out-File $__vstsAzPSInlineScriptPath)
        $scriptPath = $__vstsAzPSInlineScriptPath
    }

    $scriptCommand = "& '$($scriptPath.Replace("'", "''"))' $scriptArguments"
    Remove-Variable -Name scriptType
    Remove-Variable -Name scriptPath
    Remove-Variable -Name scriptInline
    Remove-Variable -Name scriptArguments

    # Remove all commands imported from VstsTaskSdk, other than Out-Default.
    # Remove all commands imported from VstsAzureHelpers_.
    Get-ChildItem -LiteralPath function: |
        Where-Object {
            ($_.ModuleName -eq 'VstsTaskSdk' -and $_.Name -ne 'Out-Default') -or
            ($_.Name -eq 'Invoke-VstsTaskScript') -or
            ($_.ModuleName -eq 'VstsAzureHelpers_' )
        } |
        Remove-Item

    # For compatibility with the legacy handler implementation, set the error action
    # preference to continue. An implication of changing the preference to Continue,
    # is that Invoke-VstsTaskScript will no longer handle setting the result to failed.
    $global:ErrorActionPreference = 'Continue'

    # Undocumented VstsTaskSdk variable so Verbose/Debug isn't converted to ##vso[task.debug].
    # Otherwise any content the ad-hoc script writes to the verbose pipeline gets dropped by
    # the agent when System.Debug is not set.
    $global:__vstsNoOverrideVerbose = $true

    # Run the user's script. Redirect the error pipeline to the output pipeline to enable
    # a couple goals due to compatibility with the legacy handler implementation:
    # 1) STDERR from external commands needs to be converted into error records. Piping
    #    the redirected error output to an intermediate command before it is piped to
    #    Out-Default will implicitly perform the conversion.
    # 2) The task result needs to be set to failed if an error record is encountered.
    #    As mentioned above, the requirement to handle this is an implication of changing
    #    the error action preference.
    ([scriptblock]::Create($scriptCommand)) | 
        ForEach-Object {
            Remove-Variable -Name scriptCommand
            Write-Host "##[command]$_"
            . $_ 2>&1
        } | 
        ForEach-Object {
            if($_ -is [System.Management.Automation.ErrorRecord]) {
                if($_.FullyQualifiedErrorId -eq "NativeCommandError" -or $_.FullyQualifiedErrorId -eq "NativeCommandErrorMessage") {
                    ,$_
                    if($__vsts_input_failOnStandardError -eq $true) {
                        "##vso[task.complete result=Failed]"
                    }
                }
                else {
                    if($__vsts_input_errorActionPreference -eq "continue") {
                        ,$_
                        if($__vsts_input_failOnStandardError -eq $true) {
                            "##vso[task.complete result=Failed]"
                        }
                    }
                    elseif($__vsts_input_errorActionPreference -eq "stop") {
                        throw $_
                    }
                }
            } else {
                ,$_
            }
        }
}
finally {
    if ($__vstsAzPSInlineScriptPath -and (Test-Path -LiteralPath $__vstsAzPSInlineScriptPath) ) {
        Remove-Item -LiteralPath $__vstsAzPSInlineScriptPath -ErrorAction 'SilentlyContinue'
    }

    Import-Module $PSScriptRoot\ps_modules\VstsAzureHelpers_
    Remove-EndpointSecrets
}<|MERGE_RESOLUTION|>--- conflicted
+++ resolved
@@ -44,11 +44,6 @@
     throw (Get-VstsLocString -Key InvalidAzurePsVersion -ArgumentList $targetAzurePs)
 }
 
-<<<<<<< HEAD
-=======
-. "$PSScriptRoot\Utility.ps1"
-
->>>>>>> cc9671e1
 $authScheme = ''
 try
 {
