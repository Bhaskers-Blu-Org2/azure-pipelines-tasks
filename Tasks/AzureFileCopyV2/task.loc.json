--- conflicted
+++ resolved
@@ -14,11 +14,7 @@
   "version": {
     "Major": 2,
     "Minor": 154,
-<<<<<<< HEAD
-    "Patch": 16
-=======
-    "Patch": 17
->>>>>>> 1ce4d23f
+    "Patch": 18
   },
   "demands": [
     "azureps"
