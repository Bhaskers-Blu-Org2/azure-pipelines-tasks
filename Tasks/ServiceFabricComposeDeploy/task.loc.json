{
  "id": "19C02B15-D377-40E0-9EFA-3168506E0933",
  "name": "ServiceFabricComposeDeploy",
  "friendlyName": "ms-resource:loc.friendlyName",
  "description": "ms-resource:loc.description",
  "helpMarkDown": "ms-resource:loc.helpMarkDown",
  "category": "Deploy",
  "visibility": [
    "Build",
    "Release"
  ],
  "runsOn": [
    "Agent",
    "DeploymentGroup"
  ],
  "author": "Microsoft Corporation",
  "version": {
    "Major": 0,
<<<<<<< HEAD
    "Minor": 3,
    "Patch": 0
=======
    "Minor": 2,
    "Patch": 6
>>>>>>> fb191d11
  },
  "demands": [
    "Cmd"
  ],
  "minimumAgentVersion": "1.95.0",
  "groups": [
    {
      "name": "registry",
      "displayName": "ms-resource:loc.group.displayName.registry",
      "isExpanded": true
    },
    {
      "name": "advanced",
      "displayName": "ms-resource:loc.group.displayName.advanced",
      "isExpanded": false
    }
  ],
  "instanceNameFormat": "ms-resource:loc.instanceNameFormat",
  "inputs": [
    {
      "name": "serviceConnectionName",
      "aliases": [
        "clusterConnection"
      ],
      "type": "connectedService:serviceFabric",
      "label": "ms-resource:loc.input.label.serviceConnectionName",
      "defaultValue": "",
      "required": true,
      "helpMarkDown": "ms-resource:loc.input.help.serviceConnectionName"
    },
    {
      "name": "composeFilePath",
      "type": "filePath",
      "label": "ms-resource:loc.input.label.composeFilePath",
      "defaultValue": "**/docker-compose.yml",
      "required": true,
      "helpMarkDown": "ms-resource:loc.input.help.composeFilePath"
    },
    {
      "name": "applicationName",
      "type": "string",
      "label": "ms-resource:loc.input.label.applicationName",
      "defaultValue": "fabric:/Application1",
      "required": true,
      "helpMarkDown": "ms-resource:loc.input.help.applicationName"
    },
    {
      "name": "registryCredentials",
      "type": "pickList",
      "label": "ms-resource:loc.input.label.registryCredentials",
      "defaultValue": "AzureResourceManagerEndpoint",
      "required": true,
      "options": {
        "AzureResourceManagerEndpoint": "Azure Resource Manager Endpoint",
        "ContainerRegistryEndpoint": "Container Registry Endpoint",
        "UsernamePassword": "Username and Password",
        "None": "None"
      },
      "groupName": "registry",
      "helpMarkDown": "ms-resource:loc.input.help.registryCredentials"
    },
    {
      "name": "dockerRegistryEndpointName",
      "aliases": [
        "dockerRegistryConnection"
      ],
      "type": "connectedService:dockerRegistry",
      "label": "ms-resource:loc.input.label.dockerRegistryEndpointName",
      "required": false,
      "helpMarkDown": "ms-resource:loc.input.help.dockerRegistryEndpointName",
      "groupName": "registry",
      "visibleRule": "registryCredentials = ContainerRegistryEndpoint"
    },
    {
      "name": "azureSubscriptionEndpoint",
      "aliases": [
        "azureSubscription"
      ],
      "type": "connectedService:AzureRM",
      "label": "ms-resource:loc.input.label.azureSubscriptionEndpoint",
      "helpMarkDown": "ms-resource:loc.input.help.azureSubscriptionEndpoint",
      "groupName": "registry",
      "visibleRule": "registryCredentials = AzureResourceManagerEndpoint",
      "required": true
    },
    {
      "name": "registryUserName",
      "type": "string",
      "label": "ms-resource:loc.input.label.registryUserName",
      "defaultValue": "",
      "required": false,
      "helpMarkDown": "ms-resource:loc.input.help.registryUserName",
      "groupName": "registry",
      "visibleRule": "registryCredentials = UsernamePassword"
    },
    {
      "name": "registryPassword",
      "type": "string",
      "label": "ms-resource:loc.input.label.registryPassword",
      "defaultValue": "",
      "required": false,
      "helpMarkDown": "ms-resource:loc.input.help.registryPassword",
      "groupName": "registry",
      "visibleRule": "registryCredentials = UsernamePassword"
    },
    {
      "name": "passwordEncrypted",
      "type": "boolean",
      "label": "ms-resource:loc.input.label.passwordEncrypted",
      "defaultValue": true,
      "required": false,
      "helpMarkDown": "ms-resource:loc.input.help.passwordEncrypted",
      "groupName": "registry",
      "visibleRule": "registryCredentials = UsernamePassword"
    },
    {
      "name": "deployTimeoutSec",
      "type": "string",
      "label": "ms-resource:loc.input.label.deployTimeoutSec",
      "defaultValue": "",
      "required": false,
      "helpMarkDown": "ms-resource:loc.input.help.deployTimeoutSec",
      "groupName": "advanced"
    },
    {
      "name": "removeTimeoutSec",
      "type": "string",
      "label": "ms-resource:loc.input.label.removeTimeoutSec",
      "defaultValue": "",
      "required": false,
      "helpMarkDown": "ms-resource:loc.input.help.removeTimeoutSec",
      "groupName": "advanced"
    },
    {
      "name": "getStatusTimeoutSec",
      "type": "string",
      "label": "ms-resource:loc.input.label.getStatusTimeoutSec",
      "defaultValue": "",
      "required": false,
      "helpMarkDown": "ms-resource:loc.input.help.getStatusTimeoutSec",
      "groupName": "advanced"
    }
  ],
  "execution": {
    "PowerShell3": {
      "target": "ServiceFabricComposeDeploy.ps1"
    }
  },
  "messages": {
    "ItemSearchMoreThanOneFound": "ms-resource:loc.messages.ItemSearchMoreThanOneFound",
    "ItemSearchNoFilesFound": "ms-resource:loc.messages.ItemSearchNoFilesFound",
    "SearchingForPath": "ms-resource:loc.messages.SearchingForPath",
    "FoundPath": "ms-resource:loc.messages.FoundPath",
    "InvalidScriptArguments0": "ms-resource:loc.messages.InvalidScriptArguments0",
    "InvalidScriptPath0": "ms-resource:loc.messages.InvalidScriptPath0",
    "RemovingApplication": "ms-resource:loc.messages.RemovingApplication",
    "ApplicationRemoved": "ms-resource:loc.messages.ApplicationRemoved",
    "EncryptingPassword": "ms-resource:loc.messages.EncryptingPassword",
    "CreatingApplication": "ms-resource:loc.messages.CreatingApplication",
    "UpgradingApplication": "ms-resource:loc.messages.UpgradingApplication",
    "WaitingForDeploy": "ms-resource:loc.messages.WaitingForDeploy",
    "WaitingForUpgrade": "ms-resource:loc.messages.WaitingForUpgrade",
    "CurrentStatus": "ms-resource:loc.messages.CurrentStatus",
    "DeployFailed": "ms-resource:loc.messages.DeployFailed",
    "UpgradeFailed": "ms-resource:loc.messages.UpgradeFailed",
    "CheckingComposeFile": "ms-resource:loc.messages.CheckingComposeFile",
    "UnsupportedAPIVersion": "ms-resource:loc.messages.UnsupportedAPIVersion",
    "UsingAPIVersion": "ms-resource:loc.messages.UsingAPIVersion",
<<<<<<< HEAD
    "UpgradeInProgress": "ms-resource:loc.messages.UpgradeInProgress"
=======
    "InvalidApplicationNameWarning": "ms-resource:loc.messages.InvalidApplicationNameWarning"
>>>>>>> fb191d11
  }
}<|MERGE_RESOLUTION|>--- conflicted
+++ resolved
@@ -16,13 +16,8 @@
   "author": "Microsoft Corporation",
   "version": {
     "Major": 0,
-<<<<<<< HEAD
     "Minor": 3,
     "Patch": 0
-=======
-    "Minor": 2,
-    "Patch": 6
->>>>>>> fb191d11
   },
   "demands": [
     "Cmd"
@@ -191,10 +186,7 @@
     "CheckingComposeFile": "ms-resource:loc.messages.CheckingComposeFile",
     "UnsupportedAPIVersion": "ms-resource:loc.messages.UnsupportedAPIVersion",
     "UsingAPIVersion": "ms-resource:loc.messages.UsingAPIVersion",
-<<<<<<< HEAD
+    "InvalidApplicationNameWarning": "ms-resource:loc.messages.InvalidApplicationNameWarning",
     "UpgradeInProgress": "ms-resource:loc.messages.UpgradeInProgress"
-=======
-    "InvalidApplicationNameWarning": "ms-resource:loc.messages.InvalidApplicationNameWarning"
->>>>>>> fb191d11
   }
 }