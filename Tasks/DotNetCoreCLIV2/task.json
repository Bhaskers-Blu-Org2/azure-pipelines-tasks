--- conflicted
+++ resolved
@@ -17,13 +17,8 @@
     "demands": [],
     "version": {
         "Major": 2,
-<<<<<<< HEAD
-        "Minor": 155,
-        "Patch": 24
-=======
         "Minor": 154,
-        "Patch": 4
->>>>>>> dd35c4b7
+        "Patch": 5
     },
     "minimumAgentVersion": "2.115.0",
     "instanceNameFormat": "dotnet $(command)",
