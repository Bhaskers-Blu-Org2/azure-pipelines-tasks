--- conflicted
+++ resolved
@@ -18,11 +18,7 @@
   "version": {
     "Major": 2,
     "Minor": 165,
-<<<<<<< HEAD
     "Patch": 1
-=======
-    "Patch": 0
->>>>>>> f95236a1
   },
   "minimumAgentVersion": "2.115.0",
   "instanceNameFormat": "ms-resource:loc.instanceNameFormat",
@@ -129,7 +125,6 @@
       "helpMarkDown": "ms-resource:loc.input.help.arguments"
     },
     {
-<<<<<<< HEAD
       "name": "logProjectEvents",
       "type": "boolean",
       "label": "ms-resource:loc.input.label.logProjectEvents",
@@ -138,7 +133,8 @@
       "groupName": "generalAdvanced",
       "visibleRule": "command = build",
       "helpMarkDown": "ms-resource:loc.input.help.logProjectEvents"
-=======
+    },
+    {
       "name": "restoreArguments",
       "type": "string",
       "label": "ms-resource:loc.input.label.restoreArguments",
@@ -146,7 +142,6 @@
       "visibleRule": "command = restore",
       "required": false,
       "helpMarkDown": "ms-resource:loc.input.help.restoreArguments"
->>>>>>> f95236a1
     },
     {
       "name": "publishTestResults",
