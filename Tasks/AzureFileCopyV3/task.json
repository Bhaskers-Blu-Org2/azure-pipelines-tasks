{
    "id": "EB72CB01-A7E5-427B-A8A1-1B31CCAC8A43",
    "name": "AzureFileCopy",
    "friendlyName": "Azure file copy",
    "description": "Copy files to Azure Blob Storage or virtual machines",
    "helpUrl": "https://docs.microsoft.com/azure/devops/pipelines/tasks/deploy/azure-file-copy",
    "helpMarkDown": "[More Information](https://aka.ms/azurefilecopyreadme)",
    "category": "Deploy",
    "visibility": [
        "Build",
        "Release"
    ],
    "author": "Microsoft Corporation",
    "version": {
        "Major": 3,
<<<<<<< HEAD
        "Minor": 2,
        "Patch": 0
=======
        "Minor": 1,
        "Patch": 11
>>>>>>> 4b2e91e2
    },
    "preview": true,
    "demands": [
        "azureps"
    ],
    "releaseNotes": "What's new in Version 3.0: <br/>&nbsp;&nbsp; Support Az Module and stop supporting Azure classic service endpoint.",
    "minimumAgentVersion": "1.103.0",
    "groups": [
        {
            "name": "output",
            "displayName": "Output",
            "isExpanded": true
        }
    ],
    "inputs": [
        {
            "name": "SourcePath",
            "type": "filePath",
            "label": "Source",
            "defaultValue": "",
            "required": true,
            "helpMarkDown": "Absolute path of the source folder, or file on the local machine, or a UNC share. Expression should return a single folder or a file."
        },
        {
            "name": "ConnectedServiceNameARM",
            "aliases": [
                "azureSubscription"
            ],
            "type": "connectedService:AzureRM",
            "label": "Azure Subscription",
            "defaultValue": "",
            "required": true,
            "helpMarkDown": "Azure Resource Manager subscription to target for copying the files."
        },
        {
            "name": "Destination",
            "type": "pickList",
            "label": "Destination Type",
            "defaultValue": "",
            "required": true,
            "options": {
                "AzureBlob": "Azure Blob",
                "AzureVMs": "Azure VMs"
            },
            "helpMarkDown": "Select the destination, either Azure Blob or Azure VMs."
        },
        {
            "name": "StorageAccountRM",
            "aliases": [
                "storage"
            ],
            "type": "pickList",
            "label": "RM Storage Account",
            "defaultValue": "",
            "required": true,
            "helpMarkDown": "Specify a pre-existing ARM storage account. It is also used as an intermediary for copying files to Azure VMs",
            "properties": {
                "EditableOptions": "True"
            }
        },
        {
            "name": "ContainerName",
            "type": "string",
            "label": "Container Name",
            "defaultValue": "",
            "required": true,
            "helpMarkDown": "Name of the Container for uploading the files. If a container with the given name does not exist in the specified storage account, it will automatically be created. <br> If you need to create a virtual directory inside the container, use the blob prefix input below. <br> Example: If your target location is <i>https://myaccount.blob.core.windows.net/mycontainer/vd1/vd2/</i>, then specify <i>mycontainer</i> as container name and <i>vd1/vd2</i> as blob prefix.",
            "visibleRule": "Destination = AzureBlob"
        },
        {
            "name": "BlobPrefix",
            "type": "string",
            "label": "Blob Prefix",
            "defaultValue": "",
            "required": false,
            "helpMarkDown": "Useful for filtering files, for example, append build number to all the blobs to download files from that build only. Example: If you specify blob prefix as <i>myvd1</i>, a virtual directory with this name will be created inside the container. The source files will be copied to <i>https://myaccount.blob.core.windows.net/mycontainer/myvd1/</i>.",
            "visibleRule": "Destination = AzureBlob"
        },
        {
            "name": "EnvironmentNameRM",
            "aliases": [
                "resourceGroup"
            ],
            "type": "pickList",
            "label": "Resource Group",
            "defaultValue": "",
            "required": true,
            "helpMarkDown": "Name of the target Resource Group for copying files to.",
            "properties": {
                "EditableOptions": "True"
            },
            "visibleRule": "Destination = AzureVMs"
        },
        {
            "name": "ResourceFilteringMethod",
            "type": "radio",
            "label": "Select Machines By",
            "required": false,
            "defaultValue": "machineNames",
            "options": {
                "machineNames": "Machine Names",
                "tags": "Tags"
            },
            "helpMarkDown": "Optionally, select a subset of VMs in resource group either by providing VMs host name or tags. [Tags](https://azure.microsoft.com/en-in/documentation/articles/virtual-machines-tagging-arm/) are supported for resources created via the Azure Resource Manager only.",
            "visibleRule": "Destination = AzureVMs"
        },
        {
            "name": "MachineNames",
            "type": "string",
            "label": "Filter Criteria",
            "defaultValue": "",
            "required": false,
            "helpMarkDown": "Provide a list of VMs host name like ffweb, ffdb, or tags like Role:DB, Web; OS:Win8.1. Note the delimiters used for tags are &#44;(comma), &#58;(colon) and &#59;(semicolon). If multiple tags are provided, then the task will run in all the VMs with the specified tags. The default is to run the task in all the VMs.",
            "visibleRule": "Destination = AzureVMs"
        },
        {
            "name": "vmsAdminUserName",
            "type": "string",
            "label": "Admin Login",
            "defaultValue": "",
            "required": true,
            "helpMarkDown": "Administrator Username of the VMs.",
            "visibleRule": "Destination = AzureVMs"
        },
        {
            "name": "vmsAdminPassword",
            "type": "string",
            "label": "Password",
            "defaultValue": "",
            "required": true,
            "helpMarkDown": "The administrator password of the VMs. <br>It can accept variable defined in build or release pipelines as '$(passwordVariable)'. <br>You may mark variable as 'secret' to secure it.",
            "visibleRule": "Destination = AzureVMs"
        },
        {
            "name": "TargetPath",
            "type": "string",
            "label": "Destination Folder",
            "defaultValue": "",
            "required": true,
            "helpMarkDown": "Local path on the target machines for copying the files from the source. Environment variable can be used like $env:windir\\BudgetIT\\Web.",
            "visibleRule": "Destination = AzureVMs"
        },
        {
            "name": "AdditionalArgumentsForBlobCopy",
            "type": "multiLine",
            "label": "Optional Arguments (for uploading files to blob)",
            "required": false,
            "defaultValue": "",
            "helpMarkDown": "Optional AzCopy.exe arguments that will be applied when uploading to blob like, /NC:10. If no optional arguments are specified here, the following optional arguments will be added by default.<br> /Y, /SetContentType, /Z, /V,<br> /S (only if container name is not $root),<br> /BlobType:page (only if specified storage account is a premium account).<br> If source path is a file, /Pattern will always be added irrespective of whether or not you have specified optional arguments."
        },
        {
            "name": "AdditionalArgumentsForVMCopy",
            "type": "multiLine",
            "label": "Optional Arguments (for downloading files to VM)",
            "required": false,
            "defaultValue": "",
            "helpMarkDown": "Optional AzCopy.exe arguments that will be applied when downloading to VM like, /NC:10. If no optional arguments are specified here, the following optional arguments will be added by default.<br> /Y, /S, /Z, /V",
            "visibleRule": "Destination = AzureVMs"
        },
        {
            "name": "enableCopyPrerequisites",
            "type": "boolean",
            "label": "Enable Copy Prerequisites",
            "defaultValue": "false",
            "visibleRule": "Destination = AzureVMs",
            "required": false,
            "helpMarkDown": "Enabling this option configures Windows Remote Management (WinRM) listener over HTTPS protocol on port 5986, using a self-signed certificate. This configuration is required for performing copy operation on Azure machines. If the target Virtual Machines are backed by a Load balancer, ensure Inbound NAT rules are configured for target port (5986). Applicable only for ARM VMs."
        },
        {
            "name": "CopyFilesInParallel",
            "type": "boolean",
            "label": "Copy in Parallel",
            "defaultValue": "true",
            "required": false,
            "helpMarkDown": "Setting it to true will copy files in parallel to the target machines.",
            "visibleRule": "Destination = AzureVMs"
        },
        {
            "name": "CleanTargetBeforeCopy",
            "type": "boolean",
            "label": "Clean Target",
            "defaultValue": "false",
            "required": false,
            "helpMarkDown": "Setting it to true will clean-up the destination folder before copying the files.",
            "visibleRule": "Destination = AzureVMs"
        },
        {
            "name": "skipCACheck",
            "type": "boolean",
            "label": "Test Certificate",
            "defaultValue": "true",
            "required": false,
            "helpMarkDown": "If this option is selected, client skips the validation that the server certificate is signed by a trusted certificate authority (CA) when connecting over Hypertext Transfer Protocol over Secure Socket Layer (HTTPS).",
            "visibleRule": "Destination = AzureVMs"
        },
        {
            "name": "outputStorageUri",
            "type": "string",
            "label": "Storage Container URI",
            "required": false,
            "defaultValue": "",
            "groupName": "output",
            "helpMarkDown": "Provide a name for the variable for the storage container URI that the files were copied to with this task.  Valid only when the selected destination is Azure Blob."
        },
        {
            "name": "outputStorageContainerSasToken",
            "type": "string",
            "label": "Storage Container SAS Token",
            "required": false,
            "defaultValue": "",
            "groupName": "output",
            "helpMarkDown": "Provide a name for the variable for the storage container SAS Token used to access the files copied to with this task.  Valid only when the selected destination is Azure Blob."
        },
        {
            "name": "sasTokenTimeOutInMinutes",
            "type": "string",
            "label": "SAS Token Expiration Period In Minutes",
            "required": false,
            "groupName": "output",
            "helpMarkDown": "Provide the time in minutes after which SAS token will expire. Valid only when the selected destination is Azure Blob."
        }
    ],
    "dataSourceBindings": [
        {
            "target": "StorageAccountRM",
            "endpointId": "$(ConnectedServiceNameARM)",
            "dataSourceName": "AzureStorageAccountRM"
        },
        {
            "target": "EnvironmentNameRM",
            "endpointId": "$(ConnectedServiceNameARM)",
            "dataSourceName": "AzureVirtualMachinesV2Id",
            "resultTemplate": "{\"Value\":\"{{{ #extractResource resourceGroups}}}\",\"DisplayValue\":\"{{{ #extractResource resourceGroups}}}\"}"
        }
    ],
    "instanceNameFormat": "$(Destination) File Copy",
    "prejobexecution": {
        "Node": {
            "target": "PreJobExecutionAzureFileCopy.js"
        }
    },
    "execution": {
        "PowerShell3": {
            "target": "AzureFileCopy.ps1"
        }
    },
    "messages": {
        "AFC_StorageAccountNotFound": "Storage account: {0} not found. The selected service connection 'Service Principal' supports storage accounts of Azure Resource Manager type only.",
        "AFC_ResourceGroupNotFound": "Provided resource group '{0}' does not exist.",
        "AFC_GetVMStatus": "[Azure Call]Getting the status for vm '{0}'",
        "AFC_GetVMStatusComplete": "[Azure Call]Got the status for vm '{0}'",
        "AFC_GetCustomScriptExtension": "[Azure Call]Getting the custom script extension '{0}' for vm '{1}'",
        "AFC_GetCustomScriptExtensionComplete": "[Azure Call]Got the custom script extension '{0}' for vm '{1}'",
        "AFC_SetCustomScriptExtension": "[Azure Call]Setting the custom script extension '{0}' for vm '{1}'",
        "AFC_SetCustomScriptExtensionComplete": "[Azure Call]Set the custom script extension '{0}' for vm '{1}'",
        "AFC_RemoveCustomScriptExtension": "[Azure Call]Removing the custom script extension '{0}' for vm '{1}'",
        "AFC_RemoveCustomScriptExtensionComplete": "[Azure Call]Removed the custom script extension '{0}' for vm '{1}'",
        "AFC_NoNetworkInterface": "[Azure Call]No network interface found with virtual machine ID {0} under resource group {1}",
        "AFC_NullOrEmptyResourceGroup": "[Azure Call]Resource group name and virtual machine ID should not be null or empty",
        "AFC_AzurePSNotInstalled": "The required minimum version {0} of the Azure Powershell Cmdlets are not installed. You can follow the instructions at https://azure.microsoft.com/en-in/documentation/articles/powershell-install-configure/ to get the latest Azure powershell",
        "AFC_ClassicStorageAccountNotFound": "Storage account: {0} not found. The selected service connection 'Certificate' supports storage accounts of Azure Classic type only.",
        "AFC_GenericStorageAccountNotFound": "Storage account: {0} not found. Please specify existing storage account",
        "AFC_AzureFileCopyMoreHelp": "For more info please refer to {0}",
        "AFC_UploadFilesStorageAccount": "Uploading files from source path: '{0}' to storage account: '{1}' in container: '{2}' with blob prefix: '{3}'",
        "AFC_UploadContainerStorageAccount": "Upload to container: '{0}' in storage account: '{1}' with blob prefix: '{2}' failed with error: '{3}'",
        "AFC_UploadFileSuccessful": "Uploaded files successfully from source path: '{0}' to storage account: '{1}' in container: '{2}' with blob prefix: '{3}'",
        "AFC_IncorrectTags": "Tags have been incorrectly specified. They have to be in the format Role:Web,DB;Location:East US;Dept.:Finance,HR",
        "AFC_MachineDoesNotExist": "The following machines either do not exist in the resource group or their names have not been specified correctly: {0}. Provide the exact same machine names present in the resource group. Use comma to separate multiple machine names.",
        "AFC_MachineNameFromIdErrorAllResources": "Unable to get {0} for all resources in ResourceGroup : '{1}'",
        "AFC_MachineNameFromIdError": "Unable to get {0} for '{1}' resources in ResourceGroup : '{2}'",
        "AFC_ResourceGroupNotFoundForSelectedConnection": "Unable to find the resource '{1}' using selected service connection '{0}'. Selected service connection '{0}' supports classic resources only (Service Management model).",
        "AFC_NoClassicVMResources": "No machine exists under resource group: '{0}' for copy. Selected service connection '{1}' supports Virtual Machines of Azure Classic type only.",
        "AFC_NoARMVMResources": "No machine exists under resource group: '{0}' for copy. Selected service connection '{1}' supports Virtual Machines of Azure Resource Manager type only.",
        "AFC_NoGenericVMResources": "No machine exists under resource group: '{0}' for copy.",
        "AFC_FilteringNoVMResources": "No machine exists under resource group: '{0}' with the following {1} '{2}'.",
        "AFC_CopyStarted": "Copy started for machine: '{0}'",
        "AFC_CopyCompleted": "Copy status for machine '{0}' : '{1}'",
        "AFC_WinRMHelpMessage": "To fix WinRM service connection related issues, select the 'Enable Copy Prerequisites' option in the task. If set already, and the target Virtual Machines are backed by a Load balancer, ensure Inbound NAT rules are configured for target port (5986). Applicable only for ARM VMs.",
        "AFC_CopyFailed": "Copy failed on machine '{0}'. Refer logs for more details.",
        "AFC_ParallelCopyFailed": "Copy to one or more machines failed. Refer logs for more details.",
        "AFC_CopySuccessful": "Copied files from source path: '{0}' to target azure VMs in resource group: '{1}' successfully",
        "AFC_SetCustomScriptExtensionFailed": "Setting the custom script extension '{0}' for virtual machine '{1}' failed with error : {2}",
        "AFC_AddNetworkSecurityRuleFailed": "Failed to add the network security rule: {0}",
        "AFC_UnableToSetCustomScriptExtension": "Unable to set the custom script extension '{0}' for virtual machine '{1}': {2}",
        "AFC_CopyPrereqsFailed": "Failed to enable copy prerequisites. {0}",
        "AFC_BlobStorageNotFound": "Storage account: {0} not found. Please specify existing storage account",
        "AFC_RootContainerAndDirectory": "'/S' option is not valid for $root containers.",
        "AFC_RedirectResponseInvalidStatusCode": "The HTTP response code: '{0}' is not a valid redirect status code",
        "AFC_RedirectResponseLocationHeaderIsNull": "Redirect response location header is null.",
        "AFC_AzCopyBlobUploadNonZeroExitCode": "AzCopy.exe exited with non-zero exit code while uploading files to blob storage.",
        "AFC_PreexecutionJob_UnableToGetStorageKey": "Unable to fetch storage account key. Error: '{0}'",
        "AFC_UninstallWinRMCustomScriptExtension": "Uninstall WinRM custom script manually and retry deployment.",
        "ExpiredServicePrincipal": "Could not fetch access token for Azure. Verify if the Service Principal used is valid and not expired."
    }
}<|MERGE_RESOLUTION|>--- conflicted
+++ resolved
@@ -13,13 +13,9 @@
     "author": "Microsoft Corporation",
     "version": {
         "Major": 3,
-<<<<<<< HEAD
         "Minor": 2,
         "Patch": 0
-=======
-        "Minor": 1,
-        "Patch": 11
->>>>>>> 4b2e91e2
+
     },
     "preview": true,
     "demands": [
