--- conflicted
+++ resolved
@@ -13,13 +13,8 @@
   "author": "Microsoft Corporation",
   "version": {
     "Major": 3,
-<<<<<<< HEAD
-    "Minor": 154,
-    "Patch": 21
-=======
     "Minor": 167,
-    "Patch": 0
->>>>>>> 97390664
+    "Patch": 1
   },
   "demands": [
     "azureps"
