{
  "id": "AC4EE482-65DA-4485-A532-7B085873E532",
  "name": "Maven",
  "friendlyName": "ms-resource:loc.friendlyName",
  "description": "ms-resource:loc.description",
  "helpMarkDown": "ms-resource:loc.helpMarkDown",
  "category": "Build",
  "visibility": [
    "Build",
    "Release"
  ],
  "runsOn": [
    "Agent",
    "DeploymentGroup"
  ],
  "author": "Microsoft Corporation",
  "version": {
    "Major": 3,
    "Minor": 141,
<<<<<<< HEAD
    "Patch": 3
=======
    "Patch": 4
>>>>>>> eff1de1e
  },
  "releaseNotes": "ms-resource:loc.releaseNotes",
  "demands": [
    "maven"
  ],
  "minimumAgentVersion": "1.89.0",
  "instanceNameFormat": "ms-resource:loc.instanceNameFormat",
  "groups": [
    {
      "name": "junitTestResults",
      "displayName": "ms-resource:loc.group.displayName.junitTestResults",
      "isExpanded": true
    },
    {
      "name": "codeCoverage",
      "displayName": "ms-resource:loc.group.displayName.codeCoverage",
      "isExpanded": true
    },
    {
      "name": "advanced",
      "displayName": "ms-resource:loc.group.displayName.advanced",
      "isExpanded": false
    },
    {
      "name": "CodeAnalysis",
      "displayName": "ms-resource:loc.group.displayName.CodeAnalysis",
      "isExpanded": true
    }
  ],
  "inputs": [
    {
      "name": "mavenPOMFile",
      "aliases": [
        "mavenPomFile"
      ],
      "type": "filePath",
      "label": "ms-resource:loc.input.label.mavenPOMFile",
      "defaultValue": "pom.xml",
      "required": true,
      "helpMarkDown": "ms-resource:loc.input.help.mavenPOMFile"
    },
    {
      "name": "goals",
      "type": "string",
      "label": "ms-resource:loc.input.label.goals",
      "defaultValue": "package",
      "required": false
    },
    {
      "name": "options",
      "type": "string",
      "label": "ms-resource:loc.input.label.options",
      "defaultValue": "",
      "required": false
    },
    {
      "name": "publishJUnitResults",
      "type": "boolean",
      "label": "ms-resource:loc.input.label.publishJUnitResults",
      "required": true,
      "defaultValue": "true",
      "groupName": "junitTestResults",
      "helpMarkDown": "ms-resource:loc.input.help.publishJUnitResults"
    },
    {
      "name": "testResultsFiles",
      "type": "filePath",
      "label": "ms-resource:loc.input.label.testResultsFiles",
      "defaultValue": "**/surefire-reports/TEST-*.xml",
      "required": true,
      "groupName": "junitTestResults",
      "helpMarkDown": "ms-resource:loc.input.help.testResultsFiles",
      "visibleRule": "publishJUnitResults = true"
    },
    {
      "name": "testRunTitle",
      "type": "string",
      "label": "ms-resource:loc.input.label.testRunTitle",
      "defaultValue": "",
      "required": false,
      "groupName": "junitTestResults",
      "helpMarkDown": "ms-resource:loc.input.help.testRunTitle",
      "visibleRule": "publishJUnitResults = true"
    },
    {
      "name": "codeCoverageTool",
      "aliases": [
        "codeCoverageToolOption"
      ],
      "type": "pickList",
      "label": "ms-resource:loc.input.label.codeCoverageTool",
      "required": false,
      "groupName": "codeCoverage",
      "defaultValue": "None",
      "helpMarkDown": "ms-resource:loc.input.help.codeCoverageTool",
      "options": {
        "None": "None",
        "Cobertura": "Cobertura",
        "JaCoCo": "JaCoCo"
      }
    },
    {
      "name": "classFilter",
      "aliases": [
        "codeCoverageClassFilter"
      ],
      "type": "string",
      "label": "ms-resource:loc.input.label.classFilter",
      "defaultValue": "",
      "required": false,
      "groupName": "codeCoverage",
      "helpMarkDown": "ms-resource:loc.input.help.classFilter",
      "visibleRule": "codeCoverageTool != None"
    },
    {
      "name": "classFilesDirectories",
      "aliases": [
        "codeCoverageClassFilesDirectories"
      ],
      "type": "string",
      "label": "ms-resource:loc.input.label.classFilesDirectories",
      "required": false,
      "groupName": "codeCoverage",
      "helpMarkDown": "ms-resource:loc.input.help.classFilesDirectories",
      "visibleRule": "codeCoverageTool = JaCoCo"
    },
    {
      "name": "srcDirectories",
      "aliases": [
        "codeCoverageSourceDirectories"
      ],
      "type": "string",
      "label": "ms-resource:loc.input.label.srcDirectories",
      "defaultValue": "",
      "required": false,
      "groupName": "codeCoverage",
      "helpMarkDown": "ms-resource:loc.input.help.srcDirectories",
      "visibleRule": "codeCoverageTool = JaCoCo"
    },
    {
      "name": "failIfCoverageEmpty",
      "aliases": [
        "codeCoverageFailIfEmpty"
      ],
      "type": "boolean",
      "label": "ms-resource:loc.input.label.failIfCoverageEmpty",
      "defaultValue": "false",
      "required": false,
      "groupName": "codeCoverage",
      "helpMarkDown": "ms-resource:loc.input.help.failIfCoverageEmpty",
      "visibleRule": "codeCoverageTool != None"
    },
    {
      "name": "javaHomeSelection",
      "aliases": [
        "javaHomeOption"
      ],
      "type": "radio",
      "label": "ms-resource:loc.input.label.javaHomeSelection",
      "required": true,
      "groupName": "advanced",
      "defaultValue": "JDKVersion",
      "helpMarkDown": "ms-resource:loc.input.help.javaHomeSelection",
      "options": {
        "JDKVersion": "JDK Version",
        "Path": "Path"
      }
    },
    {
      "name": "jdkVersion",
      "aliases": [
        "jdkVersionOption"
      ],
      "type": "pickList",
      "label": "ms-resource:loc.input.label.jdkVersion",
      "required": false,
      "groupName": "advanced",
      "defaultValue": "default",
      "helpMarkDown": "ms-resource:loc.input.help.jdkVersion",
      "visibleRule": "javaHomeSelection = JDKVersion",
      "options": {
        "default": "default",
        "1.10": "JDK 10",
        "1.9": "JDK 9",
        "1.8": "JDK 8",
        "1.7": "JDK 7",
        "1.6": "JDK 6"
      }
    },
    {
      "name": "jdkUserInputPath",
      "aliases": [
        "jdkDirectory"
      ],
      "type": "string",
      "label": "ms-resource:loc.input.label.jdkUserInputPath",
      "required": true,
      "groupName": "advanced",
      "defaultValue": "",
      "helpMarkDown": "ms-resource:loc.input.help.jdkUserInputPath",
      "visibleRule": "javaHomeSelection = Path"
    },
    {
      "name": "jdkArchitecture",
      "aliases": [
        "jdkArchitectureOption"
      ],
      "type": "pickList",
      "label": "ms-resource:loc.input.label.jdkArchitecture",
      "defaultValue": "x64",
      "required": false,
      "helpMarkDown": "ms-resource:loc.input.help.jdkArchitecture",
      "visibleRule": "jdkVersion != default",
      "groupName": "advanced",
      "options": {
        "x86": "x86",
        "x64": "x64"
      }
    },
    {
      "name": "mavenVersionSelection",
      "aliases": [
        "mavenVersionOption"
      ],
      "type": "radio",
      "label": "ms-resource:loc.input.label.mavenVersionSelection",
      "defaultValue": "Default",
      "required": true,
      "groupName": "advanced",
      "helpMarkDown": "ms-resource:loc.input.help.mavenVersionSelection",
      "options": {
        "Default": "Default",
        "Path": "Custom Path"
      }
    },
    {
      "name": "mavenPath",
      "aliases": [
        "mavenDirectory"
      ],
      "type": "string",
      "label": "ms-resource:loc.input.label.mavenPath",
      "required": true,
      "groupName": "advanced",
      "defaultValue": "",
      "helpMarkDown": "ms-resource:loc.input.help.mavenPath",
      "visibleRule": "mavenVersionSelection = Path"
    },
    {
      "name": "mavenSetM2Home",
      "type": "boolean",
      "label": "ms-resource:loc.input.label.mavenSetM2Home",
      "required": true,
      "defaultValue": "false",
      "groupName": "advanced",
      "helpMarkDown": "ms-resource:loc.input.help.mavenSetM2Home",
      "visibleRule": "mavenVersionSelection = Path"
    },
    {
      "name": "mavenOpts",
      "aliases": [
        "mavenOptions"
      ],
      "type": "string",
      "label": "ms-resource:loc.input.label.mavenOpts",
      "required": false,
      "groupName": "advanced",
      "defaultValue": "-Xmx1024m",
      "helpMarkDown": "ms-resource:loc.input.help.mavenOpts"
    },
    {
      "name": "mavenFeedAuthenticate",
      "aliases": [
        "mavenAuthenticateFeed"
      ],
      "type": "boolean",
      "label": "ms-resource:loc.input.label.mavenFeedAuthenticate",
      "required": true,
      "defaultValue": "false",
      "groupName": "advanced",
      "helpMarkDown": "ms-resource:loc.input.help.mavenFeedAuthenticate"
    },
    {
      "name": "sqAnalysisEnabled",
      "aliases": [
        "sonarQubeRunAnalysis"
      ],
      "type": "boolean",
      "label": "ms-resource:loc.input.label.sqAnalysisEnabled",
      "required": true,
      "defaultValue": "false",
      "groupName": "CodeAnalysis",
      "helpMarkDown": "ms-resource:loc.input.help.sqAnalysisEnabled"
    },
    {
      "name": "sqMavenPluginVersionChoice",
      "type": "radio",
      "label": "ms-resource:loc.input.label.sqMavenPluginVersionChoice",
      "required": true,
      "defaultValue": "latest",
      "options": {
        "latest": "Use latest release",
        "pom": "Use version declared in your pom.xml"
      },
      "helpMarkDown": "ms-resource:loc.input.help.sqMavenPluginVersionChoice",
      "groupName": "CodeAnalysis",
      "visibleRule": "sqAnalysisEnabled = true"
    },
    {
      "name": "checkstyleAnalysisEnabled",
      "aliases": [
        "checkStyleRunAnalysis"
      ],
      "type": "boolean",
      "label": "ms-resource:loc.input.label.checkstyleAnalysisEnabled",
      "required": false,
      "defaultValue": "false",
      "groupName": "CodeAnalysis",
      "helpMarkDown": "ms-resource:loc.input.help.checkstyleAnalysisEnabled"
    },
    {
      "name": "pmdAnalysisEnabled",
      "aliases": [
        "pmdRunAnalysis"
      ],
      "type": "boolean",
      "label": "ms-resource:loc.input.label.pmdAnalysisEnabled",
      "required": false,
      "defaultValue": "false",
      "groupName": "CodeAnalysis",
      "helpMarkDown": "ms-resource:loc.input.help.pmdAnalysisEnabled"
    },
    {
      "name": "findbugsAnalysisEnabled",
      "aliases": [
        "findBugsRunAnalysis"
      ],
      "type": "boolean",
      "label": "ms-resource:loc.input.label.findbugsAnalysisEnabled",
      "required": false,
      "defaultValue": "false",
      "groupName": "CodeAnalysis",
      "helpMarkDown": "ms-resource:loc.input.help.findbugsAnalysisEnabled"
    }
  ],
  "execution": {
    "Node": {
      "target": "maventask.js",
      "argumentFormat": ""
    }
  },
  "messages": {
    "sqCommon_CreateTaskReport_MissingField": "ms-resource:loc.messages.sqCommon_CreateTaskReport_MissingField",
    "sqCommon_WaitingForAnalysis": "ms-resource:loc.messages.sqCommon_WaitingForAnalysis",
    "sqCommon_NotWaitingForAnalysis": "ms-resource:loc.messages.sqCommon_NotWaitingForAnalysis",
    "sqCommon_QualityGateStatusUnknown": "ms-resource:loc.messages.sqCommon_QualityGateStatusUnknown",
    "sqCommon_InvalidResponseFromServer": "ms-resource:loc.messages.sqCommon_InvalidResponseFromServer",
    "codeAnalysis_ToolIsEnabled": "ms-resource:loc.messages.codeAnalysis_ToolIsEnabled",
    "codeAnalysis_ToolFailed": "ms-resource:loc.messages.codeAnalysis_ToolFailed",
    "sqAnalysis_IncrementalMode": "ms-resource:loc.messages.sqAnalysis_IncrementalMode",
    "sqAnalysis_BuildSummaryTitle": "ms-resource:loc.messages.sqAnalysis_BuildSummaryTitle",
    "sqAnalysis_TaskReportInvalid": "ms-resource:loc.messages.sqAnalysis_TaskReportInvalid",
    "sqAnalysis_BuildSummary_LinkText": "ms-resource:loc.messages.sqAnalysis_BuildSummary_LinkText",
    "sqAnalysis_BuildSummary_CannotAuthenticate": "ms-resource:loc.messages.sqAnalysis_BuildSummary_CannotAuthenticate",
    "sqAnalysis_AnalysisTimeout": "ms-resource:loc.messages.sqAnalysis_AnalysisTimeout",
    "sqAnalysis_IsPullRequest_SkippingBuildSummary": "ms-resource:loc.messages.sqAnalysis_IsPullRequest_SkippingBuildSummary",
    "sqAnalysis_IsPullRequest_SkippingBuildBreaker": "ms-resource:loc.messages.sqAnalysis_IsPullRequest_SkippingBuildBreaker",
    "sqAnalysis_BuildBrokenDueToQualityGateFailure": "ms-resource:loc.messages.sqAnalysis_BuildBrokenDueToQualityGateFailure",
    "sqAnalysis_QualityGatePassed": "ms-resource:loc.messages.sqAnalysis_QualityGatePassed",
    "sqAnalysis_UnknownComparatorString": "ms-resource:loc.messages.sqAnalysis_UnknownComparatorString",
    "sqAnalysis_NoUnitsFound": "ms-resource:loc.messages.sqAnalysis_NoUnitsFound",
    "sqAnalysis_NoReportTask": "ms-resource:loc.messages.sqAnalysis_NoReportTask",
    "sqAnalysis_MultipleReportTasks": "ms-resource:loc.messages.sqAnalysis_MultipleReportTasks",
    "codeAnalysisBuildSummaryLine_SomeViolationsSomeFiles": "ms-resource:loc.messages.codeAnalysisBuildSummaryLine_SomeViolationsSomeFiles",
    "codeAnalysisBuildSummaryLine_SomeViolationsOneFile": "ms-resource:loc.messages.codeAnalysisBuildSummaryLine_SomeViolationsOneFile",
    "codeAnalysisBuildSummaryLine_OneViolationOneFile": "ms-resource:loc.messages.codeAnalysisBuildSummaryLine_OneViolationOneFile",
    "codeAnalysisBuildSummaryLine_NoViolations": "ms-resource:loc.messages.codeAnalysisBuildSummaryLine_NoViolations",
    "codeAnalysisBuildSummaryTitle": "ms-resource:loc.messages.codeAnalysisBuildSummaryTitle",
    "codeAnalysisArtifactSummaryTitle": "ms-resource:loc.messages.codeAnalysisArtifactSummaryTitle",
    "codeAnalysisDisabled": "ms-resource:loc.messages.codeAnalysisDisabled",
    "LocateJVMBasedOnVersionAndArch": "ms-resource:loc.messages.LocateJVMBasedOnVersionAndArch",
    "FailedToLocateSpecifiedJVM": "ms-resource:loc.messages.FailedToLocateSpecifiedJVM",
    "NoCodeCoverage": "ms-resource:loc.messages.NoCodeCoverage",
    "EntryAlreadyExists": "ms-resource:loc.messages.EntryAlreadyExists",
    "EffectivePomInvalid": "ms-resource:loc.messages.EffectivePomInvalid",
    "AuthenticationNotNecessary": "ms-resource:loc.messages.AuthenticationNotNecessary",
    "UsingAuthFeed": "ms-resource:loc.messages.UsingAuthFeed"
  }
}<|MERGE_RESOLUTION|>--- conflicted
+++ resolved
@@ -17,11 +17,7 @@
   "version": {
     "Major": 3,
     "Minor": 141,
-<<<<<<< HEAD
-    "Patch": 3
-=======
     "Patch": 4
->>>>>>> eff1de1e
   },
   "releaseNotes": "ms-resource:loc.releaseNotes",
   "demands": [
