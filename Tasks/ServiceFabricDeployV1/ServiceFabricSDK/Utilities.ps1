﻿function Expand-ToFolder
{
    <#
    .SYNOPSIS
    Unzips the zip file to the specified folder.

    .PARAMETER From
    Source location to unzip

    .PARAMETER Name
    Folder name to expand the files to.
    #>

    [CmdletBinding()]
    Param
    (
        [String]
        $File,

        [String]
        $Destination
    )

    if (!(Test-Path -LiteralPath $File))
    {
        return
    }

    if (Test-Path -LiteralPath $Destination)
    {
        Remove-Item -LiteralPath $Destination -Recurse -ErrorAction Stop | Out-Null
    }

    New-Item $Destination -ItemType directory | Out-Null


    Write-Verbose -Message (Get-VstsLocString -Key SFSDK_UnzipPackage -ArgumentList @($File, $Destination))
    try
    {
        [System.Reflection.Assembly]::LoadWithPartialName("System.IO.Compression.FileSystem") | Out-Null
        [System.IO.Compression.ZipFile]::ExtractToDirectory("$File", "$Destination")
    }
    catch
    {
        Write-Error -Message (Get-VstsLocString -Key SFSDK_UnexpectedError -ArgumentList $_.Exception.Message)
    }
}

function Get-NamesFromApplicationManifest
{
    <#
    .SYNOPSIS
    Returns an object containing common information from the application manifest.

    .PARAMETER ApplicationManifestPath
    Path to the application manifest file.
    #>

    [CmdletBinding()]
    Param
    (
        [String]
        $ApplicationManifestPath
    )

    if (!(Test-Path -LiteralPath $ApplicationManifestPath))
    {
        throw (Get-VstsLocString -Key PathDoesNotExist -ArgumentList $ApplicationManifestPath)
    }


    $appXml = [xml] (Get-Content -LiteralPath $ApplicationManifestPath)
    if (!$appXml)
    {
        return
    }

    $appMan = $appXml.ApplicationManifest
    $FabricNamespace = 'fabric:'
    $appTypeSuffix = 'Type'

    $h = @{
        FabricNamespace        = $FabricNamespace;
        ApplicationTypeName    = $appMan.ApplicationTypeName;
        ApplicationTypeVersion = $appMan.ApplicationTypeVersion;
    }

    Write-Output (New-Object psobject -Property $h)
}

function Get-ImageStoreConnectionStringFromClusterManifest
{
    <#
    .SYNOPSIS
    Returns the value of the image store connection string from the cluster manifest.

    .PARAMETER ClusterManifest
    Contents of cluster manifest file.
    #>

    [CmdletBinding()]
    Param
    (
        [xml]
        $ClusterManifest
    )

    $managementSection = $ClusterManifest.ClusterManifest.FabricSettings.Section | ? { $_.Name -eq "Management" }
    return $managementSection.ChildNodes | ? { $_.Name -eq "ImageStoreConnectionString" } | Select-Object -Expand Value
}


function Get-ApplicationNameFromApplicationParameterFile
{
    <#
    .SYNOPSIS
    Returns Application Name from ApplicationParameter xml file.

    .PARAMETER ApplicationParameterFilePath
    Path to the application parameter file
    #>

    [CmdletBinding()]
    Param
    (
        [String]
        $ApplicationParameterFilePath
    )

    if (!(Test-Path -LiteralPath $ApplicationParameterFilePath))
    {
        $errMsg = (Get-VstsLocString -Key PathDoesNotExist -ArgumentList $ApplicationParameterFilePath)
        throw $errMsg
    }

    return ([xml] (Get-Content -LiteralPath $ApplicationParameterFilePath)).Application.Name
}


function Get-ApplicationParametersFromApplicationParameterFile
{
    <#
    .SYNOPSIS
    Reads ApplicationParameter xml file and returns HashTable containing ApplicationParameters.

    .PARAMETER ApplicationParameterFilePath
    Path to the application parameter file
    #>

    [CmdletBinding()]
    Param
    (
        [String]
        $ApplicationParameterFilePath
    )

    if (!(Test-Path -LiteralPath $ApplicationParameterFilePath))
    {
        throw (Get-VstsLocString -Key PathDoesNotExist -ArgumentList $ApplicationParameterFilePath)
    }

    $ParametersXml = ([xml] (Get-Content -LiteralPath $ApplicationParameterFilePath)).Application.Parameters

    $hash = @{}
    $ParametersXml.ChildNodes | foreach {
        if ($_.LocalName -eq 'Parameter')
        {
            $hash[$_.Name] = $_.Value
        }
    }

    return $hash
}

function Merge-HashTables
{
    <#
    .SYNOPSIS
    Merges 2 hashtables. Key, value pairs form HashTableNew are preserved if any duplciates are found between HashTableOld & HashTableNew.

    .PARAMETER HashTableOld
    First Hashtable.

    .PARAMETER HashTableNew
    Second Hashtable
    #>

    [CmdletBinding()]
    Param
    (
        [HashTable]
        $HashTableOld,

        [HashTable]
        $HashTableNew
    )

    $keys = $HashTableOld.getenumerator() | foreach-object {$_.key}
    $keys | foreach-object {
        $key = $_
        if ($HashTableNew.containskey($key))
        {
            $HashTableOld.remove($key)
        }
    }
    $HashTableNew = $HashTableOld + $HashTableNew
    return $HashTableNew
}

function Get-ServiceFabricApplicationAction
{
    Param (
        [string]
        $ApplicationTypeName,

        [string]
        $ApplicationName
    )

    $global:operationId = $SF_Operations.GetApplication

    if(Test-OldSdk)
    {
        return Get-ServiceFabricApplicationActionOldSdk -ApplicationTypeName $ApplicationTypeName -ApplicationName $ApplicationName
    }

    $getApplicationParams = @{}
    if ($ApplicationTypeName)
    {
        $getApplicationParams['ApplicationTypeName'] = $ApplicationTypeName
    }

    if ($ApplicationName)
    {
        $getApplicationParams['ApplicationName'] = $ApplicationName
    }

    return Get-ServiceFabricApplication @getApplicationParams
}

function Get-ServiceFabricApplicationUpgradeAction
{
    Param (
        [string]
        $ApplicationName
    )

    $global:operationId = $SF_Operations.GetApplicationUpgradeStatus
    $getUpgradeAction = { Get-ServiceFabricApplicationUpgrade -ApplicationName $ApplicationName }
    return Invoke-ActionWithDefaultRetries -Action $getUpgradeAction `
        -RetryMessage (Get-VstsLocString -Key SFSDK_RetryingGetApplicationUpgrade)
}

function Wait-ServiceFabricApplicationUpgradeAction
{
    Param (
        [string]
        $ApplicationName
    )

    $global:operationId = $SF_Operations.WaitApplicationUpgradeStatus

    $upgradeStatusFetcher = {
        param(
            [object]$LastUpgradeStatus
        )
        $upgradeStatus = Get-ServiceFabricApplicationUpgrade -ApplicationName $ApplicationName
        Write-Host (Get-VstsLocString -Key SFSDK_CurrentUpgradeState) $upgradeStatus.UpgradeState

        $currentDomainWiseUpgradeStatus = Get-DomainUpgradeStatus -UpgradeDomainsStatus $upgradeStatus.UpgradeDomainsStatus
        $lastDomainWiseUpgradeStatus = ""
        if ($LastUpgradeStatus -ne $null)
        {
            $lastDomainWiseUpgradeStatus = Get-DomainUpgradeStatus -UpgradeDomainsStatus $LastUpgradeStatus.UpgradeDomainsStatus
        }

        if (($currentDomainWiseUpgradeStatus -ne $lastDomainWiseUpgradeStatus) -and ($currentDomainWiseUpgradeStatus -ne ""))
        {
            Write-Host (Get-VstsLocString -Key SFSDK_DomainUpgradeStatus) $currentDomainWiseUpgradeStatus
        }

        # unhealthy evaluations to be printed.
        if ($upgradeStatus.UnhealthyEvaluations -ne $null)
        {
            $currentUnhealthyEvaluation = Get-UnhealthyEvaluationMessage -UnhealthyEvaluations $upgradeStatus.UnhealthyEvaluations, -Indentation ""
            $lastUnhealthyEvaluation = ""
            if ($LastUpgradeStatus -ne $null)
            {
                $lastUnhealthyEvaluation = Get-UnhealthyEvaluationMessage -UnhealthyEvaluations $LastUpgradeStatus.UnhealthyEvaluations, -Indentation ""
            }

            if (($currentUnhealthyEvaluation -ne $lastUnhealthyEvaluation) -and ($currentUnhealthyEvaluation -ne ""))
            {
                Write-Host $currentUnhealthyEvaluation.Trim()
            }
        }

        return $upgradeStatus;
    }

    $upgradeStatusValidator = { param($upgradeStatus) return !($upgradeStatus.UpgradeState -eq "RollingBackCompleted" -or $upgradeStatus.UpgradeState -eq "RollingForwardCompleted") }

<<<<<<< HEAD
    try
    {
        $upgradeStatus = Invoke-ActionWithRetries -Action $upgradeStatusFetcher `
            -ResultRetryEvaluator $upgradeStatusValidator `
            -MaxTries 2147483647 `
            -RetryIntervalInSeconds 5 `
            -RetryableExceptions @("System.Fabric.FabricTransientException", "System.TimeoutException")
    }
    catch
    {
        Trace-ServiceFabricApplicationHealth -ApplicationName $ApplicationName
        Trace-ServiceFabricClusterHealth
        throw
    }
=======
    $exceptionRetryEvaluator = {
        param($ex)

        if ($ex.GetType().FullName -eq "System.Fabric.FabricException")
        {
            if($ex.ErrorCode -eq "InvalidCredentials")
            {
                $clusterConnectionParameters = @{}
                $connectedServiceEndpoint = Get-VstsEndpoint -Name $serviceConnectionName -Require
                Connect-ServiceFabricClusterFromServiceEndpoint -ClusterConnectionParameters $clusterConnectionParameters -ConnectedServiceEndpoint $connectedServiceEndpoint
                return $true
            }
            return $false
        }
        return $true
    }

    $upgradeStatus = Invoke-ActionWithRetries -Action $upgradeStatusFetcher `
        -ResultRetryEvaluator $upgradeStatusValidator `
        -MaxTries 2147483647 `
        -RetryIntervalInSeconds 5 `
        -ExceptionRetryEvaluator $exceptionRetryEvaluator `
        -RetryableExceptions @("System.Fabric.FabricTransientException", "System.TimeoutException", "System.Fabric.FabricException")
>>>>>>> 77041a44

    return $upgradeStatus
}

function Get-UnhealthyEvaluationMessage
{
    param(
        [object]$UnhealthyEvaluations,

        [string]$Indentation
    )

    if ($UnhealthyEvaluations -eq $null)
    {
        return ""
    }

    $unhealthyEvaluationsKind = ($UnhealthyEvaluations.kind | Out-String).Trim()
    $indentedErrorString = ""
    $indentedErrorString += $Indentation + $UnhealthyEvaluations.Description + "`n"
    foreach ($UnhealthyEvaluation in $UnhealthyEvaluations.UnhealthyEvaluations)
    {
        # see if indentation needs to be increased. based on the type of evaluation.
        $unhealthyEvaluationKind = ($UnhealthyEvaluation.kind | Out-String).Trim()
        $newIndentation = $Indentation
        if (!($unhealthyEvaluationsKind -eq ($unhealthyEvaluationKind + "s")))
        {
            $newIndentation += "`t"
        }

        $childUnhelathyEvaluations = Get-UnhealthyEvaluationMessage -UnhealthyEvaluations $UnhealthyEvaluation -Indentation $newIndentation
        if ($childUnhelathyEvaluations -ne "")
        {
            $indentedErrorString += $childUnhelathyEvaluations + "`n"
        }
    }

    if ($UnhealthyEvaluations.UnhealthyEvent -and $UnhealthyEvaluations.UnhealthyEvent.HealthInformation.Description)
    {
        $indentedErrorString += $Indentation + $UnhealthyEvaluations.UnhealthyEvent.HealthInformation.Description + "`n"
    }

    return $indentedErrorString
}

function Get-DomainUpgradeStatus
{
    param(
        [object]$UpgradeDomainsStatus
    )
    if ($UpgradeDomainsStatus -eq $null)
    {
        return ""
    }

    $upgradeDomainStatusString = ([String]($UpgradeDomainsStatus)).Trim()
    return $upgradeDomainStatusString
}

function Copy-ServiceFabricApplicationPackageAction
{
    Param (
        [hashtable]
        $CopyParameters
    )

    $global:operationId = $SF_Operations.CopyApplicationPackage
    $copyAction = {
        Copy-ServiceFabricApplicationPackage @CopyParameters
        if (!$?)
        {
            throw (Get-VstsLocString -Key SFSDK_CopyingAppToImageStoreFailed)
        }
    }

    Invoke-ActionWithDefaultRetries -Action $copyAction `
        -RetryMessage (Get-VstsLocString -Key SFSDK_RetryingCopyApplicationPackage)
}

function Register-ServiceFabricApplicationTypeAction
{
    Param (
        [hashtable]
        $RegisterParameters,

        [string]
        $ApplicationTypeName,

        [string]
        $ApplicationTypeVersion,

        [int]
        $TimeoutSec
    )

    $global:operationId = $SF_Operations.RegisterApplicationType
    if(Test-OldSdk)
    {
        Register-ServiceFabricApplicationTypeActionOldSdk -RegisterParameters $RegisterParameters -TimeoutSec $TimeoutSec
        return
    }

    $RegisterParameters['Async'] = $true

    $registerAction = {
        Register-ServiceFabricApplicationType @RegisterParameters
        if (!$?)
        {
            throw (Get-VstsLocString -Key SFSDK_RegisterAppTypeFailed)
        }
    }

    $exceptionRetryEvaluator = {
        param($ex)
        # If app already created, don't retry
        if ($ex.GetType().FullName -eq "System.Fabric.FabricElementAlreadyExistsException")
        {
            return $false
        }

        return $true
    }

    try
    {
        Invoke-ActionWithDefaultRetries -Action $registerAction `
            -RetryMessage (Get-VstsLocString -Key SFSDK_RetryingRegisterApplicationType) `
            -ExceptionRetryEvaluator $exceptionRetryEvaluator `
            -RetryableExceptions @("System.Fabric.FabricTransientException", "System.Fabric.FabricElementAlreadyExistsException", "System.TimeoutException")
    }
    catch
    {
        try
        {
            #In case of any failure we need to keep the cluster clean as much as possible
            Unregister-ServiceFabricApplicationTypeAction -ApplicationTypeName $ApplicationTypeName -ApplicationTypeVersion $ApplicationTypeVersion -TimeoutSec $TimeoutSec
        }
        catch
        {
            #This is just for best effort, else no need to take any action here
        }
        # print cluster health status if registering failed
        Trace-ServiceFabricClusterHealth
        throw
    }

    Wait-ServiceFabricApplicationTypeRegistrationStatus -ApplicationTypeName $ApplicationTypeName -ApplicationTypeVersion $ApplicationTypeVersion -TimeoutSec $TimeoutSec
}

function Get-ServiceFabricApplicationTypeAction
{
    Param (
        [string]
        $ApplicationTypeName,

        [string]
        $ApplicationTypeVersion
    )

    $global:operationId = $SF_Operations.GetApplicationType
    if(Test-OldSdk)
    {
        return Get-ServiceFabricApplicationTypeActionOldSdk -ApplicationTypeName $ApplicationTypeName -ApplicationTypeVersion $ApplicationTypeVersion
    }

    $getApplicationTypeParams = @{
        'ApplicationTypeName' = $ApplicationTypeName
        'UsePaging' = $true
    }

    if ($ApplicationTypeVersion)
    {
        $getApplicationTypeParams['ApplicationTypeVersion'] = $ApplicationTypeVersion
    }

    $getAppTypeAction = { Get-ServiceFabricApplicationType @getApplicationTypeParams }
    return Invoke-ActionWithDefaultRetries -Action $getAppTypeAction `
        -RetryMessage (Get-VstsLocString -Key SFSDK_RetryingGetApplicationType)
}

function Wait-ServiceFabricApplicationTypeRegistrationStatus
{
    Param (
        [string]
        $ApplicationTypeName,

        [string]
        $ApplicationTypeVersion,

        [int]
        $TimeoutSec
    )

    $global:operationId = $SF_Operations.GetApplicationType
    $getAppTypeAction = { Get-ServiceFabricApplicationTypeAction -ApplicationTypeName $ApplicationTypeName -ApplicationTypeVersion $ApplicationTypeVersion }
    $getAppTypeRetryEvaluator = {
        param($appType)

        # If provisioning not started, retry register
        if(!$appType)
        {
            return $true
        }
        # if app type is provisioned, don't retry
        elseif($appType.Status -eq [System.Fabric.Query.ApplicationTypeStatus]::Available)
        {
            return $false
        }
        # if app type exist and if its status has not changed to a terminal one, do retry
        elseif(($appType.Status -eq [System.Fabric.Query.ApplicationTypeStatus]::Provisioning) -or ($appType.Status -eq [System.Fabric.Query.ApplicationTypeStatus]::Unprovisioning))
        {
            return $true
        }
        # if app type exist and if its status has changed to a terminal one, throw
        elseif(($appType.Status -ne [System.Fabric.Query.ApplicationTypeStatus]::Provisioning) -and ($appType.Status -ne [System.Fabric.Query.ApplicationTypeStatus]::Unprovisioning))
        {
            throw (Get-VstsLocString -Key SFSDK_RegisterAppTypeFailedWithStatus -ArgumentList @($appType.Status, $appType.StatusDetails))
        }
    }

    $MaxTries = 1200
    $RetryIntervalInSeconds = 3
    if($TimeoutSec)
    {
        $MaxTries = [int]($TimeoutSec/$RetryIntervalInSeconds)
    }

    return Invoke-ActionWithRetries -Action $getAppTypeAction `
        -ResultRetryEvaluator $getAppTypeRetryEvaluator `
        -MaxTries $MaxTries `
        -RetryIntervalInSeconds $RetryIntervalInSeconds `
        -RetryableExceptions @("System.Fabric.FabricTransientException", "System.TimeoutException") `
        -RetryMessage (Get-VstsLocString -Key SFSDK_RetryingGetApplicationType)
}

function Wait-ServiceFabricApplicationTypeUnregistrationStatus
{
    Param (
        [string]
        $ApplicationTypeName,

        [string]
        $ApplicationTypeVersion,

        [int]
        $TimeoutSec
    )

    $global:operationId = $SF_Operations.GetApplicationType
    $getAppTypeAction = { Get-ServiceFabricApplicationTypeAction -ApplicationTypeName $ApplicationTypeName -ApplicationTypeVersion $ApplicationTypeVersion }
    $getAppTypeRetryEvaluator = {
        param($appType)

        # If app type unprovisioned, don't retry
        if(!$appType)
        {
            return $false
        }
        # if app type exist and if its status has not changed to a terminal one, do retry
        elseif(($appType.Status -eq [System.Fabric.Query.ApplicationTypeStatus]::Provisioning) -or ($appType.Status -eq [System.Fabric.Query.ApplicationTypeStatus]::Unprovisioning))
        {
            return $true
        }
        # if app type exist and if its status has changed to a terminal one, throw
        elseif(($appType.Status -ne [System.Fabric.Query.ApplicationTypeStatus]::Provisioning) -and ($appType.Status -ne [System.Fabric.Query.ApplicationTypeStatus]::Unprovisioning))
        {
            throw (Get-VstsLocString -Key SFSDK_RegisterAppTypeFailedWithStatus -ArgumentList @($appType.Status, $appType.StatusDetails))
        }
    }

    $MaxTries = 1200
    $RetryIntervalInSeconds = 3
    if($TimeoutSec)
    {
        $MaxTries = [int]($TimeoutSec/$RetryIntervalInSeconds)
    }

    return Invoke-ActionWithRetries -Action $getAppTypeAction `
        -ResultRetryEvaluator $getAppTypeRetryEvaluator `
        -MaxTries $MaxTries `
        -RetryIntervalInSeconds $RetryIntervalInSeconds `
        -RetryableExceptions @("System.Fabric.FabricTransientException", "System.TimeoutException") `
        -RetryMessage (Get-VstsLocString -Key SFSDK_RetryingGetApplicationType)
}

function Unregister-ServiceFabricApplicationTypeAction
{
    Param(
        [string]
        $ApplicationTypeName,

        [string]
        $ApplicationTypeVersion,

        [int]
        $TimeoutSec
    )

    $global:operationId = $SF_Operations.UnregisterApplicationType

    if(Test-OldSdk)
    {
        Unregister-ServiceFabricApplicationTypeActionOldSdk -ApplicationTypeName $ApplicationTypeName -ApplicationTypeVersion $ApplicationTypeVersion -TimeoutSec $TimeoutSec
        return
    }

    $global:operationId = $SF_Operations.UnregisterApplicationType

    $unregisterAction = {
        Unregister-ServiceFabricApplicationType -ApplicationTypeName $ApplicationTypeName -ApplicationTypeVersion $ApplicationTypeVersion -Async -Force
        if (!$?)
        {
            throw (Get-VstsLocString -Key SFSDK_UnableToUnregisterAppType)
        }
    }

    try
    {
        Invoke-ActionWithDefaultRetries -Action $unregisterAction `
            -RetryMessage (Get-VstsLocString -Key SFSDK_RetryingUnregisterApplicationType)
    }
    catch
    {
        # print cluster health status if unregistering failed
        Trace-ServiceFabricClusterHealth
        throw
    }

    Wait-ServiceFabricApplicationTypeUnregistrationStatus -ApplicationTypeName $ApplicationTypeName -ApplicationTypeVersion $ApplicationTypeVersion -TimeoutSec $TimeoutSec
}

function Remove-ServiceFabricApplicationAction
{
    Param(
        [string]
        $ApplicationName
    )

    $global:operationId = $SF_Operations.RemoveApplication

    $removeAction = { Remove-ServiceFabricApplication -ApplicationName $ApplicationName -Force }
    $exceptionRetryEvaluator = {
        param($ex)

        # If app already removed, don't retry
        if ($ex.GetType().FullName -eq "System.Fabric.FabricElementNotFoundException")
        {
            return $false
        }

        return $true
    }

    try
    {
        Invoke-ActionWithDefaultRetries -Action $removeAction `
            -RetryMessage (Get-VstsLocString -Key SFSDK_RetryingRemoveApplication) `
            -ExceptionRetryEvaluator $exceptionRetryEvaluator `
            -RetryableExceptions @("System.Fabric.FabricTransientException", "System.Fabric.FabricElementNotFoundException", "System.TimeoutException")
    }
    catch [System.TimeoutException]
    {
        Write-Host (Get-VstsLocString -Key SFSDK_PerformingForceRemoveOnTimeout -ArgumentList $ApplicationName)
        $removeAction = { Remove-ServiceFabricApplication -ApplicationName $ApplicationName -Force -ForceRemove }
        Invoke-ActionWithDefaultRetries -Action $removeAction `
            -RetryMessage (Get-VstsLocString -Key SFSDK_RetryingRemoveApplication) `
            -ExceptionRetryEvaluator $exceptionRetryEvaluator `
            -RetryableExceptions @("System.Fabric.FabricTransientException", "System.Fabric.FabricElementNotFoundException")
    }
}

function New-ServiceFabricApplicationAction
{
    Param (
        [string]
        $ApplicationName,

        [string]
        $ApplicationTypeName,

        [string]
        $ApplicationTypeVersion,

        [hashtable]
        $ApplicationParameter
    )

    $global:operationId = $SF_Operations.CreateNewApplication
    $createAction = { New-ServiceFabricApplication -ApplicationName $ApplicationName -ApplicationTypeName $ApplicationTypeName -ApplicationTypeVersion $ApplicationTypeVersion -ApplicationParameter $ApplicationParameter }
    $exceptionRetryEvaluator = {
        param($ex)

        # If app already created, don't retry
        if ($ex.GetType().FullName -eq "System.Fabric.FabricElementAlreadyExistsException")
        {
            return $false
        }

        return $true
    }

    try
    {
        Invoke-ActionWithDefaultRetries -Action $createAction `
            -RetryMessage (Get-VstsLocString -Key SFSDK_RetryingCreateApplication) `
            -ExceptionRetryEvaluator $exceptionRetryEvaluator `
            -RetryableExceptions @("System.Fabric.FabricTransientException", "System.Fabric.FabricElementAlreadyExistsException", "System.TimeoutException")
    }
    catch [System.TimeoutException]
    {
        Write-Host (Get-VstsLocString -Key SFSDK_CreateApplicationFailed)
        # print application health status if create did not succeed
        Trace-ServiceFabricApplicationHealth -ApplicationName $ApplicationName
        throw
    }
}

function Start-ServiceFabricApplicationUpgradeAction
{
    Param (
        [hashtable]
        $UpgradeParameters
    )

    $global:operationId = $SF_Operations.StartApplicationUpgrade
    $startAction = { Start-ServiceFabricApplicationUpgrade @UpgradeParameters }
    $exceptionRetryEvaluator = {
        param($ex)

        # If upgrade already started, don't retry
        $upgradeStatus = Get-ServiceFabricApplicationUpgradeAction -ApplicationName $($UpgradeParameters["ApplicationName"])
        if ($upgradeStatus -and ($upgradeStatus.UpgradeState -ne "RollingBackCompleted" -and $upgradeStatus.UpgradeState -ne "RollingForwardCompleted"))
        {
            return $false
        }

        return $true
    }

    try
    {
        Invoke-ActionWithDefaultRetries -Action $startAction `
            -RetryMessage (Get-VstsLocString -Key SFSDK_RetryingUpgradeApplication) `
            -ExceptionRetryEvaluator $exceptionRetryEvaluator `
            -RetryableExceptions @("System.Fabric.FabricTransientException", "System.TimeoutException")
    }
    catch
    {
        # print application health status if starting upgrade did not succeed
        Trace-ServiceFabricApplicationHealth -ApplicationName $($UpgradeParameters["ApplicationName"])
        throw
    }
}

function Test-ServiceFabricClusterConnectionAction
{
    try
    {
        $global:operationId = $SF_Operations.TestClusterConnection
        $testAction = { [void](Test-ServiceFabricClusterConnection) }
        Invoke-ActionWithDefaultRetries -Action $testAction `
            -RetryMessage (Get-VstsLocString -Key SFSDK_RetryingTestClusterConnection) `
            -RetryableExceptions @("System.Fabric.FabricTransientException", "System.TimeoutException")
    }
    catch
    {
        Write-Warning (Get-VstsLocString -Key SFSDK_UnableToVerifyClusterConnection)
        throw
    }
}

function Test-ServiceFabricApplicationPackageAction
{
    Param (
        [string]
        $AppPkgPath,

        [string]
        $ImageStoreConnectionString
    )

    $global:operationId = $SF_Operations.TestApplicationPackage
    $testAction = { Test-ServiceFabricApplicationPackage -ApplicationPackagePath $AppPkgPath -ImageStoreConnectionString $ImageStoreConnectionString }
    return Invoke-ActionWithDefaultRetries -Action $testAction `
        -RetryMessage (Get-VstsLocString -Key SFSDK_RetryingTestAppPackage) `
        -RetryableExceptions @("System.Fabric.FabricTransientException", "System.TimeoutException")
}

function Get-ServiceFabricClusterManifestAction
{
    $global:operationId = $SF_Operations.GetClusterManifest
    $manifestAction = { Get-ServiceFabricClusterManifest }
    return Invoke-ActionWithDefaultRetries -Action $manifestAction `
        -RetryMessage (Get-VstsLocString -Key SFSDK_RetryingGetClusterManifest) `
        -RetryableExceptions @("System.Fabric.FabricTransientException", "System.TimeoutException")
}

function Remove-ServiceFabricApplicationPackageAction
{
    Param (
        [string]
        $ApplicationPackagePathInImageStore,

        [string]
        $ImageStoreConnectionString
    )

    $global:operationId = $SF_Operations.RemoveApplicationPackage
    $removeAction = { Remove-ServiceFabricApplicationPackage -ApplicationPackagePathInImageStore $ApplicationPackagePathInImageStore -ImageStoreConnectionString $ImageStoreConnectionString }
    Invoke-ActionWithDefaultRetries -Action $removeAction `
        -RetryMessage (Get-VstsLocString -Key SFSDK_RetryingRemoveApplicationPackage) `
        -RetryableExceptions @("System.Fabric.FabricTransientException", "System.TimeoutException")
}

function Trace-ServiceFabricClusterHealth
{
    try
    {
        Write-Host (Get-VstsLocString -Key SFSDK_ClusterHealth)
        Get-ServiceFabricClusterHealth
    }
    catch
    {}
}

function Trace-ServiceFabricApplicationHealth
{
    Param (
        [string]
        $ApplicationName
    )

    try
    {
        Write-Host (Get-VstsLocString -Key SFSDK_ApplicationHealth)
        Get-ServiceFabricApplicationHealth -ApplicationName $ApplicationName
    }
    catch
    {
        if ($_.Exception.Message -eq "Entity not found in Health Store.")
        {
            Trace-ServiceFabricClusterHealth
        }
    }
}

function Invoke-ActionWithDefaultRetries
{
    Param (
        [scriptblock]
        $Action,

        [string]
        $RetryMessage,

        [scriptblock]
        $ExceptionRetryEvaluator,

        [string[]]
        $RetryableExceptions
    )

    $parameters = @{
        Action                 = $Action
        MaxTries               = 3;
        RetryIntervalInSeconds = 10;
        RetryableExceptions    = @("System.Fabric.FabricTransientException", "System.TimeoutException");
        RetryMessage           = $RetryMessage;
    }

    if ($RetryableExceptions)
    {
        $parameters['RetryableExceptions'] = $RetryableExceptions
    }

    if ($ExceptionRetryEvaluator)
    {
        $parameters['ExceptionRetryEvaluator'] = $ExceptionRetryEvaluator
    }

    Invoke-ActionWithRetries @parameters
}

function Test-OldSdk
{
    $sdkVersionString = (Get-SfSdkVersion)
    $sdkVersion = New-Object Version
    if ([Version]::TryParse($sdkVersionString, [ref]$sdkVersion))
    {
        $minVersion = New-Object -TypeName Version -ArgumentList '3.1.183.9494'
        if ($sdkVersion -ge $minVersion)
        {
            return $false
        }
    }

    return $true
}

function Register-ServiceFabricApplicationTypeActionOldSdk
{
    Param (
        [hashtable]
        $RegisterParameters,

        [int]
        $TimeoutSec
    )

    if ($TimeoutSec)
    {
        $RegisterParameters['TimeoutSec'] = $TimeoutSec
    }

    Register-ServiceFabricApplicationType @RegisterParameters
    if (!$?)
    {
        throw (Get-VstsLocString -Key SFSDK_RegisterAppTypeFailed)
    }
}

function Unregister-ServiceFabricApplicationTypeActionOldSdk
{
    Param(
        [string]
        $ApplicationTypeName,

        [string]
        $ApplicationTypeVersion,

        [int]
        $TimeoutSec
    )

    Unregister-ServiceFabricApplicationType -ApplicationTypeName $ApplicationTypeName -ApplicationTypeVersion $ApplicationTypeVersion -TimeoutSec $TimeoutSec -Force
    if (!$?)
    {
        throw (Get-VstsLocString -Key SFSDK_UnableToUnregisterAppType)
    }
}

function Get-ServiceFabricApplicationActionOldSdk
{
    Param (
        [string]
        $ApplicationTypeName,

        [string]
        $ApplicationName
    )

    $getApplicationParams = @{}

    if ($ApplicationName)
    {
        $getApplicationParams['ApplicationName'] = $ApplicationName
    }

    $apps = Get-ServiceFabricApplication @getApplicationParams
    if($ApplicationTypeName)
    {
        $apps = $apps | Where-Object { $_.ApplicationTypeName -eq $ApplicationTypeName }
    }
     return $apps
}

function Get-ServiceFabricApplicationTypeActionOldSdk
{
    Param (
        [string]
        $ApplicationTypeName,

        [string]
        $ApplicationTypeVersion
    )

    $getApplicationTypeParams = @{
        'ApplicationTypeName' = $ApplicationTypeName
    }

    $getAppTypeAction = { Get-ServiceFabricApplicationType @getApplicationTypeParams }
    $appTypes = Invoke-ActionWithDefaultRetries -Action $getAppTypeAction `
        -RetryMessage (Get-VstsLocString -Key SFSDK_RetryingGetApplicationType)

    if($ApplicationTypeVersion)
    {
        $appTypes = $appTypes | Where-Object { $_.ApplicationTypeVersion -eq $ApplicationTypeVersion }
    }

    return $appTypes
}<|MERGE_RESOLUTION|>--- conflicted
+++ resolved
@@ -300,22 +300,6 @@
 
     $upgradeStatusValidator = { param($upgradeStatus) return !($upgradeStatus.UpgradeState -eq "RollingBackCompleted" -or $upgradeStatus.UpgradeState -eq "RollingForwardCompleted") }
 
-<<<<<<< HEAD
-    try
-    {
-        $upgradeStatus = Invoke-ActionWithRetries -Action $upgradeStatusFetcher `
-            -ResultRetryEvaluator $upgradeStatusValidator `
-            -MaxTries 2147483647 `
-            -RetryIntervalInSeconds 5 `
-            -RetryableExceptions @("System.Fabric.FabricTransientException", "System.TimeoutException")
-    }
-    catch
-    {
-        Trace-ServiceFabricApplicationHealth -ApplicationName $ApplicationName
-        Trace-ServiceFabricClusterHealth
-        throw
-    }
-=======
     $exceptionRetryEvaluator = {
         param($ex)
 
@@ -333,14 +317,21 @@
         return $true
     }
 
-    $upgradeStatus = Invoke-ActionWithRetries -Action $upgradeStatusFetcher `
+    try
+    {
+        $upgradeStatus = Invoke-ActionWithRetries -Action $upgradeStatusFetcher `
         -ResultRetryEvaluator $upgradeStatusValidator `
         -MaxTries 2147483647 `
         -RetryIntervalInSeconds 5 `
         -ExceptionRetryEvaluator $exceptionRetryEvaluator `
         -RetryableExceptions @("System.Fabric.FabricTransientException", "System.TimeoutException", "System.Fabric.FabricException")
->>>>>>> 77041a44
-
+    }
+    catch
+    {
+        Trace-ServiceFabricApplicationHealth -ApplicationName $ApplicationName
+        Trace-ServiceFabricClusterHealth
+        throw
+    }
     return $upgradeStatus
 }
 
