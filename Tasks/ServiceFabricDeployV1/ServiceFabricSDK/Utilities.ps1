﻿function Expand-ToFolder
{
    <#
    .SYNOPSIS
    Unzips the zip file to the specified folder.

    .PARAMETER From
    Source location to unzip

    .PARAMETER Name
    Folder name to expand the files to.
    #>

    [CmdletBinding()]
    Param
    (
        [String]
        $File,

        [String]
        $Destination
    )

    if (!(Test-Path -LiteralPath $File))
    {
        return
    }

    if (Test-Path -LiteralPath $Destination)
    {
        Remove-Item -LiteralPath $Destination -Recurse -ErrorAction Stop | Out-Null
    }

    New-Item $Destination -ItemType directory | Out-Null


    Write-Verbose -Message (Get-VstsLocString -Key SFSDK_UnzipPackage -ArgumentList @($File, $Destination))
    try
    {
        [System.Reflection.Assembly]::LoadWithPartialName("System.IO.Compression.FileSystem") | Out-Null
        [System.IO.Compression.ZipFile]::ExtractToDirectory("$File", "$Destination")
    }
    catch
    {
        Write-Error -Message (Get-VstsLocString -Key SFSDK_UnexpectedError -ArgumentList $_.Exception.Message)
    }
}

function Get-NamesFromApplicationManifest
{
    <#
    .SYNOPSIS
    Returns an object containing common information from the application manifest.

    .PARAMETER ApplicationManifestPath
    Path to the application manifest file.
    #>

    [CmdletBinding()]
    Param
    (
        [String]
        $ApplicationManifestPath
    )

    if (!(Test-Path -LiteralPath $ApplicationManifestPath))
    {
        throw (Get-VstsLocString -Key PathDoesNotExist -ArgumentList $ApplicationManifestPath)
    }


    $appXml = [xml] (Get-Content -LiteralPath $ApplicationManifestPath)
    if (!$appXml)
    {
        return
    }

    $appMan = $appXml.ApplicationManifest
    $FabricNamespace = 'fabric:'
    $appTypeSuffix = 'Type'

    $h = @{
        FabricNamespace        = $FabricNamespace;
        ApplicationTypeName    = $appMan.ApplicationTypeName;
        ApplicationTypeVersion = $appMan.ApplicationTypeVersion;
    }

    Write-Output (New-Object psobject -Property $h)
}

function Get-ImageStoreConnectionStringFromClusterManifest
{
    <#
    .SYNOPSIS
    Returns the value of the image store connection string from the cluster manifest.

    .PARAMETER ClusterManifest
    Contents of cluster manifest file.
    #>

    [CmdletBinding()]
    Param
    (
        [xml]
        $ClusterManifest
    )

    $managementSection = $ClusterManifest.ClusterManifest.FabricSettings.Section | ? { $_.Name -eq "Management" }
    return $managementSection.ChildNodes | ? { $_.Name -eq "ImageStoreConnectionString" } | Select-Object -Expand Value
}


function Get-ApplicationNameFromApplicationParameterFile
{
    <#
    .SYNOPSIS
    Returns Application Name from ApplicationParameter xml file.

    .PARAMETER ApplicationParameterFilePath
    Path to the application parameter file
    #>

    [CmdletBinding()]
    Param
    (
        [String]
        $ApplicationParameterFilePath
    )

    if (!(Test-Path -LiteralPath $ApplicationParameterFilePath))
    {
        $errMsg = (Get-VstsLocString -Key PathDoesNotExist -ArgumentList $ApplicationParameterFilePath)
        throw $errMsg
    }

    return ([xml] (Get-Content -LiteralPath $ApplicationParameterFilePath)).Application.Name
}


function Get-ApplicationParametersFromApplicationParameterFile
{
    <#
    .SYNOPSIS
    Reads ApplicationParameter xml file and returns HashTable containing ApplicationParameters.

    .PARAMETER ApplicationParameterFilePath
    Path to the application parameter file
    #>

    [CmdletBinding()]
    Param
    (
        [String]
        $ApplicationParameterFilePath
    )

    if (!(Test-Path -LiteralPath $ApplicationParameterFilePath))
    {
        throw (Get-VstsLocString -Key PathDoesNotExist -ArgumentList $ApplicationParameterFilePath)
    }

    $ParametersXml = ([xml] (Get-Content -LiteralPath $ApplicationParameterFilePath)).Application.Parameters

    $hash = @{}
    $ParametersXml.ChildNodes | foreach {
        if ($_.LocalName -eq 'Parameter')
        {
            $hash[$_.Name] = $_.Value
        }
    }

    return $hash
}

function Merge-HashTables
{
    <#
    .SYNOPSIS
    Merges 2 hashtables. Key, value pairs form HashTableNew are preserved if any duplciates are found between HashTableOld & HashTableNew.

    .PARAMETER HashTableOld
    First Hashtable.

    .PARAMETER HashTableNew
    Second Hashtable
    #>

    [CmdletBinding()]
    Param
    (
        [HashTable]
        $HashTableOld,

        [HashTable]
        $HashTableNew
    )

    $keys = $HashTableOld.getenumerator() | foreach-object {$_.key}
    $keys | foreach-object {
        $key = $_
        if ($HashTableNew.containskey($key))
        {
            $HashTableOld.remove($key)
        }
    }
    $HashTableNew = $HashTableOld + $HashTableNew
    return $HashTableNew
}

function Get-ServiceFabricApplicationAction
{
    Param (
        [string]
        $ApplicationTypeName,

        [string]
        $ApplicationName
    )

    $getApplicationParams = @{}
    if ($ApplicationTypeName)
    {
        $getApplicationParams['ApplicationTypeName'] = $ApplicationTypeName
    }

    if ($ApplicationName)
    {
        $getApplicationParams['ApplicationName'] = $ApplicationName
    }

    $global:operationId = $SF_Operations.GetApplication
    return Get-ServiceFabricApplication @getApplicationParams
}

function Get-ServiceFabricApplicationUpgradeAction
{
    Param (
        [string]
        $ApplicationName
    )

    $global:operationId = $SF_Operations.GetApplicationUpgradeStatus
    return Get-ServiceFabricApplicationUpgrade -ApplicationName $ApplicationName
}

function Copy-ServiceFabricApplicationPackageAction
{
    Param (
        [hashtable]
        $CopyParameters
    )

    $global:operationId = $SF_Operations.CopyApplicationPackage
    $copyAction = { Copy-ServiceFabricApplicationPackage @CopyParameters }

    Invoke-ActionWithDefaultRetries -Action $copyAction `
        -RetryMessage (Get-VstsLocString -Key SFSDK_RetryingCopyApplicationPackage)
}

function Register-ServiceFabricApplicationTypeAction
{
    Param (
        [hashtable]
        $RegisterParameters,

        [string]
        $ApplicationTypeName,

        [string]
        $ApplicationTypeVersion
    )

    $global:operationId = $SF_Operations.RegisterApplicationType
    $registerAction = { Register-ServiceFabricApplicationType @RegisterParameters }

    $exceptionRetryEvaluator = {
        param($ex)
        $appType = Get-ServiceFabricApplicationTypeAction -ApplicationTypeName $ApplicationTypeName -ApplicationTypeVersion $ApplicationTypeVersion
        # If provisioning not started, retry register
        if (!$appType)
        {
            Write-Host (Get-VstsLocString -Key SFSDK_ApplicationTypeProvisioningNotStarted)
            return $true
        }

        # if provisioning started, wait for it to complete
        if (($appType.Status -eq [System.Fabric.Query.ApplicationTypeStatus]::Provisioning) -or ($appType.Status -eq [System.Fabric.Query.ApplicationTypeStatus]::Unprovisioning))
        {
            Write-Host (Get-VstsLocString -Key SFSDK_ApplicationTypeProvisioningStarted)
            $appType = Wait-ServiceFabricApplicationTypeStatusChange -ApplicationTypeName $ApplicationTypeName -ApplicationTypeVersion $ApplicationTypeVersion
        }

        # if app type got unprovisioned, retry register
<<<<<<< HEAD
        if (!$appType)
=======
        if(!$appType)
>>>>>>> 0c934c4e
        {
            Write-Host (Get-VstsLocString -Key SFSDK_ApplicationTypeUnprovisioned)
            return $true
        }

        # if app type is provisioned, bail out
        if ($appType.Status -eq [System.Fabric.Query.ApplicationTypeStatus]::Available)
        {
            return $false
        }

        # if provisioning failed, throw and don't retry
        throw (Get-VstsLocString -Key SFSDK_RegisterAppTypeFailedWithStatus -ArgumentList @($appType.Status, $appType.StatusDetails))
    }

    try
    {
        Invoke-ActionWithDefaultRetries -Action $registerAction `
            -RetryMessage (Get-VstsLocString -Key SFSDK_RetryingRegisterApplicationType) `
            -ExceptionRetryEvaluator $exceptionRetryEvaluator
    }
    catch
    {
        # print cluster health status if registering failed
        Trace-ServiceFabricClusterHealth
        throw
    }
}

function Get-ServiceFabricApplicationTypeAction
{
    Param (
        [string]
        $ApplicationTypeName,

        [string]
        $ApplicationTypeVersion
    )

    $global:operationId = $SF_Operations.GetApplicationType
    $getApplicationTypeParams = @{
        'ApplicationTypeName' = $ApplicationTypeName
    }

    if ($ApplicationTypeVersion)
    {
        $getApplicationTypeParams['ApplicationTypeVersion'] = $ApplicationTypeVersion
    }

    $getAppTypeAction = { Get-ServiceFabricApplicationType @getApplicationTypeParams }
    return Invoke-ActionWithDefaultRetries -Action $getAppTypeAction `
        -RetryMessage (Get-VstsLocString -Key SFSDK_RetryingGetApplicationType)
}

function Wait-ServiceFabricApplicationTypeStatusChange
<<<<<<< HEAD
{
    Param (
        [string]
        $ApplicationTypeName,

        [string]
        $ApplicationTypeVersion
    )

    $global:operationId = $SF_Operations.GetApplicationType
    $getAppTypeAction = { Get-ServiceFabricApplicationType -ApplicationTypeName $ApplicationTypeName -ApplicationTypeVersion $ApplicationTypeVersion }
    $getAppTypeRetryEvaluator = {
        param($appType)
        # if app type does not exist (i.e it got unprovisioned) or if its status has changed to a terminal one, stop wait
        if ((!$appType) -or (($appType.Status -ne [System.Fabric.Query.ApplicationTypeStatus]::Provisioning) -and ($appType.Status -ne [System.Fabric.Query.ApplicationTypeStatus]::Unprovisioning)))
        {
            return $false
        }
        else
        {
            Write-Host (Get-VstsLocString -Key SFSDK_ApplicationTypeStatus -ArgumentList @($appType.Status, $appType.StatusDetails))
            return $true
        }
    }

    return Invoke-ActionWithRetries -Action $getAppTypeAction `
        -ResultRetryEvaluator $getAppTypeRetryEvaluator `
        -MaxTries 86400 `
        -RetryIntervalInSeconds 10 `
        -RetryableExceptions @("System.Fabric.FabricTransientException", "System.TimeoutException") `
        -RetryMessage (Get-VstsLocString -Key SFSDK_RetryingGetApplicationType)
}

function Unregister-ServiceFabricApplicationTypeAction
{
    Param(
        [string]
        $ApplicationTypeName,

        [string]
        $ApplicationTypeVersion,

        [int]
        $TimeoutSec
    )

    $global:operationId = $SF_Operations.UnregisterApplicationType

    $unregisterAction = { Unregister-ServiceFabricApplicationType -ApplicationTypeName $ApplicationTypeName -ApplicationTypeVersion $ApplicationTypeVersion -Force -TimeoutSec $TimeoutSec }

    $exceptionRetryEvaluator = {
        param($ex)
        $appType = Get-ServiceFabricApplicationTypeAction -ApplicationTypeName $ApplicationTypeName -ApplicationTypeVersion $ApplicationTypeVersion
        # If app type already unprovisioned, don't retry
        if (!$appType)
        {
            return $false
        }

        # if unprovisioning started, wait for it to complete
        if (($appType.Status -eq [System.Fabric.Query.ApplicationTypeStatus]::Provisioning) -or ($appType.Status -eq [System.Fabric.Query.ApplicationTypeStatus]::Unprovisioning))
        {
            Write-Host (Get-VstsLocString -Key SFSDK_ApplicationTypeUnprovisioningStarted)
            $appType = Wait-ServiceFabricApplicationTypeStatusChange -ApplicationTypeName $ApplicationTypeName -ApplicationTypeVersion $ApplicationTypeVersion
        }

        # if app type got unprovisioned, don't retry
        if (!$appType)
        {
            return $false
        }

        # if app type is still provisioned, retry unregister
        if ($appType.Status -eq [System.Fabric.Query.ApplicationTypeStatus]::Available)
        {
            return $true
        }

        # if unprovisioning failed, throw and don't retry
        throw (Get-VstsLocString -Key SFSDK_UnregisterAppTypeFailedWithStatus -ArgumentList @($appType.Status, $appType.StatusDetails))
    }

    try
    {
        Invoke-ActionWithDefaultRetries -Action $unregisterAction `
            -RetryMessage (Get-VstsLocString -Key SFSDK_RetryingUnregisterApplicationType) `
            -ExceptionRetryEvaluator $exceptionRetryEvaluator
    }
    catch
    {
        # print cluster health status if unregistering failed
        Trace-ServiceFabricClusterHealth
        throw
    }
}

function Remove-ServiceFabricApplicationAction
{
    Param(
        [string]
        $ApplicationName
    )

    $global:operationId = $SF_Operations.RemoveApplication

    $removeAction = { Remove-ServiceFabricApplication -ApplicationName $ApplicationName -Force }
    $exceptionRetryEvaluator = {
        param($ex)

        # If app already removed, don't retry
        if ($ex.GetType().FullName -eq "System.Fabric.FabricElementNotFoundException")
        {
            return $false
        }

        return $true
    }

    try
    {
        Invoke-ActionWithDefaultRetries -Action $removeAction `
            -RetryMessage (Get-VstsLocString -Key SFSDK_RetryingRemoveApplication) `
            -ExceptionRetryEvaluator $exceptionRetryEvaluator `
            -RetryableExceptions @("System.Fabric.FabricTransientException", "System.Fabric.FabricElementNotFoundException", "System.TimeoutException")
    }
    catch [System.TimeoutException]
    {
        Write-Host (Get-VstsLocString -Key SFSDK_PerformingForceRemoveOnTimeout -ArgumentList $ApplicationName)
        $removeAction = { Remove-ServiceFabricApplication -ApplicationName $ApplicationName -Force -ForceRemove }
        Invoke-ActionWithDefaultRetries -Action $removeAction `
            -RetryMessage (Get-VstsLocString -Key SFSDK_RetryingRemoveApplication) `
            -ExceptionRetryEvaluator $exceptionRetryEvaluator `
            -RetryableExceptions @("System.Fabric.FabricTransientException", "System.Fabric.FabricElementNotFoundException")
    }
}

function New-ServiceFabricApplicationAction
{
    Param (
        [string]
        $ApplicationName,

        [string]
        $ApplicationTypeName,

        [string]
        $ApplicationTypeVersion,

        [hashtable]
        $ApplicationParameter
    )

    $global:operationId = $SF_Operations.CreateNewApplication


    $createAction = { New-ServiceFabricApplication -ApplicationName $ApplicationName -ApplicationTypeName $ApplicationTypeName -ApplicationTypeVersion $ApplicationTypeVersion -ApplicationParameter $ApplicationParameter }
    $exceptionRetryEvaluator = {
        param($ex)

        # If app already creted, don't retry
        if ($ex.GetType().FullName -eq "System.Fabric.FabricElementAlreadyExistsException")
        {
            return $false
        }

        return $true
    }

    try
    {
        Invoke-ActionWithDefaultRetries -Action $createAction `
            -RetryMessage (Get-VstsLocString -Key SFSDK_RetryingCreateApplication) `
            -ExceptionRetryEvaluator $exceptionRetryEvaluator `
            -RetryableExceptions @("System.Fabric.FabricTransientException", "System.Fabric.FabricElementAlreadyExistsException", "System.TimeoutException")
    }
    catch [System.TimeoutException]
    {
        Write-Host (Get-VstsLocString -Key SFSDK_CreateApplicationFailed)
        # print application health status if create did not succeed
        Trace-ServiceFabricApplicationHealth
        throw
    }
}

function Trace-ServiceFabricClusterHealth
{
    try
    {
        Write-Host (Get-VstsLocString -Key SFSDK_ClusterHealth)
        Get-ServiceFabricClusterHealth
    }
    catch
    {}
}

function Trace-ServiceFabricApplicationHealth
=======
>>>>>>> 0c934c4e
{
    Param (
        [string]
        $ApplicationTypeName,

        [string]
        $ApplicationTypeVersion
    )

<<<<<<< HEAD
    try
    {
        Write-Host (Get-VstsLocString -Key SFSDK_ApplicationHealth)
        Get-ServiceFabricApplicationHealth -ApplicationName $ApplicationName
    }
    catch
    {
        if ($_.Exception.Message -eq "Entity not found in Health Store.")
        {
            Trace-ServiceFabricClusterHealth
        }
    }
=======
    $global:operationId = $SF_Operations.GetApplicationType
    $getAppTypeAction = { Get-ServiceFabricApplicationType -ApplicationTypeName $ApplicationTypeName -ApplicationTypeVersion $ApplicationTypeVersion }
    $getAppTypeRetryEvaluator = {
        param($appType)
        # if app type does not exist (i.e it got unprovisioned) or if its status has changed to a terminal one, stop wait
        if ((!$appType) -or (($appType.Status -ne [System.Fabric.Query.ApplicationTypeStatus]::Provisioning) -and ($appType.Status -ne [System.Fabric.Query.ApplicationTypeStatus]::Unprovisioning)))
        {
            return $false
        }
        else
        {
            Write-Host (Get-VstsLocString -Key SFSDK_ApplicationTypeStatus -ArgumentList @($appType.Status, $appType.StatusDetails))
            return $true
        }
    }

    return Invoke-ActionWithRetries -Action $getAppTypeAction `
        -ResultRetryEvaluator $getAppTypeRetryEvaluator `
        -MaxTries 86400 `
        -RetryIntervalInSeconds 10 `
        -RetryableExceptions @("System.Fabric.FabricTransientException", "System.TimeoutException") `
        -RetryMessage (Get-VstsLocString -Key SFSDK_RetryingGetApplicationType)
}

function Trace-ServiceFabricClusterHealth
{
    try
    {
        Write-Host (Get-VstsLocString -Key SFSDK_ClusterHealth)
        Get-ServiceFabricClusterHealth
    }
    catch
    {}
>>>>>>> 0c934c4e
}

function Invoke-ActionWithDefaultRetries
{
    Param (
        [scriptblock]
        $Action,

        [string]
        $RetryMessage,

        [scriptblock]
<<<<<<< HEAD
        $ExceptionRetryEvaluator,

        [string[]]
        $RetryableExceptions
=======
        $ExceptionRetryEvaluator
>>>>>>> 0c934c4e
    )

    $parameters = @{
        Action                 = $Action
        MaxTries               = 3;
        RetryIntervalInSeconds = 10;
        RetryableExceptions    = @("System.Fabric.FabricTransientException", "System.TimeoutException");
        RetryMessage           = $RetryMessage;
    }

<<<<<<< HEAD
    if ($RetryableExceptions)
    {
        $parameters['RetryableExceptions'] = $RetryableExceptions
    }

=======
>>>>>>> 0c934c4e
    if ($ExceptionRetryEvaluator)
    {
        $parameters['ExceptionRetryEvaluator'] = $ExceptionRetryEvaluator
    }

    Invoke-ActionWithRetries @parameters
}<|MERGE_RESOLUTION|>--- conflicted
+++ resolved
@@ -291,11 +291,7 @@
         }
 
         # if app type got unprovisioned, retry register
-<<<<<<< HEAD
-        if (!$appType)
-=======
         if(!$appType)
->>>>>>> 0c934c4e
         {
             Write-Host (Get-VstsLocString -Key SFSDK_ApplicationTypeUnprovisioned)
             return $true
@@ -351,7 +347,6 @@
 }
 
 function Wait-ServiceFabricApplicationTypeStatusChange
-<<<<<<< HEAD
 {
     Param (
         [string]
@@ -385,157 +380,6 @@
         -RetryMessage (Get-VstsLocString -Key SFSDK_RetryingGetApplicationType)
 }
 
-function Unregister-ServiceFabricApplicationTypeAction
-{
-    Param(
-        [string]
-        $ApplicationTypeName,
-
-        [string]
-        $ApplicationTypeVersion,
-
-        [int]
-        $TimeoutSec
-    )
-
-    $global:operationId = $SF_Operations.UnregisterApplicationType
-
-    $unregisterAction = { Unregister-ServiceFabricApplicationType -ApplicationTypeName $ApplicationTypeName -ApplicationTypeVersion $ApplicationTypeVersion -Force -TimeoutSec $TimeoutSec }
-
-    $exceptionRetryEvaluator = {
-        param($ex)
-        $appType = Get-ServiceFabricApplicationTypeAction -ApplicationTypeName $ApplicationTypeName -ApplicationTypeVersion $ApplicationTypeVersion
-        # If app type already unprovisioned, don't retry
-        if (!$appType)
-        {
-            return $false
-        }
-
-        # if unprovisioning started, wait for it to complete
-        if (($appType.Status -eq [System.Fabric.Query.ApplicationTypeStatus]::Provisioning) -or ($appType.Status -eq [System.Fabric.Query.ApplicationTypeStatus]::Unprovisioning))
-        {
-            Write-Host (Get-VstsLocString -Key SFSDK_ApplicationTypeUnprovisioningStarted)
-            $appType = Wait-ServiceFabricApplicationTypeStatusChange -ApplicationTypeName $ApplicationTypeName -ApplicationTypeVersion $ApplicationTypeVersion
-        }
-
-        # if app type got unprovisioned, don't retry
-        if (!$appType)
-        {
-            return $false
-        }
-
-        # if app type is still provisioned, retry unregister
-        if ($appType.Status -eq [System.Fabric.Query.ApplicationTypeStatus]::Available)
-        {
-            return $true
-        }
-
-        # if unprovisioning failed, throw and don't retry
-        throw (Get-VstsLocString -Key SFSDK_UnregisterAppTypeFailedWithStatus -ArgumentList @($appType.Status, $appType.StatusDetails))
-    }
-
-    try
-    {
-        Invoke-ActionWithDefaultRetries -Action $unregisterAction `
-            -RetryMessage (Get-VstsLocString -Key SFSDK_RetryingUnregisterApplicationType) `
-            -ExceptionRetryEvaluator $exceptionRetryEvaluator
-    }
-    catch
-    {
-        # print cluster health status if unregistering failed
-        Trace-ServiceFabricClusterHealth
-        throw
-    }
-}
-
-function Remove-ServiceFabricApplicationAction
-{
-    Param(
-        [string]
-        $ApplicationName
-    )
-
-    $global:operationId = $SF_Operations.RemoveApplication
-
-    $removeAction = { Remove-ServiceFabricApplication -ApplicationName $ApplicationName -Force }
-    $exceptionRetryEvaluator = {
-        param($ex)
-
-        # If app already removed, don't retry
-        if ($ex.GetType().FullName -eq "System.Fabric.FabricElementNotFoundException")
-        {
-            return $false
-        }
-
-        return $true
-    }
-
-    try
-    {
-        Invoke-ActionWithDefaultRetries -Action $removeAction `
-            -RetryMessage (Get-VstsLocString -Key SFSDK_RetryingRemoveApplication) `
-            -ExceptionRetryEvaluator $exceptionRetryEvaluator `
-            -RetryableExceptions @("System.Fabric.FabricTransientException", "System.Fabric.FabricElementNotFoundException", "System.TimeoutException")
-    }
-    catch [System.TimeoutException]
-    {
-        Write-Host (Get-VstsLocString -Key SFSDK_PerformingForceRemoveOnTimeout -ArgumentList $ApplicationName)
-        $removeAction = { Remove-ServiceFabricApplication -ApplicationName $ApplicationName -Force -ForceRemove }
-        Invoke-ActionWithDefaultRetries -Action $removeAction `
-            -RetryMessage (Get-VstsLocString -Key SFSDK_RetryingRemoveApplication) `
-            -ExceptionRetryEvaluator $exceptionRetryEvaluator `
-            -RetryableExceptions @("System.Fabric.FabricTransientException", "System.Fabric.FabricElementNotFoundException")
-    }
-}
-
-function New-ServiceFabricApplicationAction
-{
-    Param (
-        [string]
-        $ApplicationName,
-
-        [string]
-        $ApplicationTypeName,
-
-        [string]
-        $ApplicationTypeVersion,
-
-        [hashtable]
-        $ApplicationParameter
-    )
-
-    $global:operationId = $SF_Operations.CreateNewApplication
-
-
-    $createAction = { New-ServiceFabricApplication -ApplicationName $ApplicationName -ApplicationTypeName $ApplicationTypeName -ApplicationTypeVersion $ApplicationTypeVersion -ApplicationParameter $ApplicationParameter }
-    $exceptionRetryEvaluator = {
-        param($ex)
-
-        # If app already creted, don't retry
-        if ($ex.GetType().FullName -eq "System.Fabric.FabricElementAlreadyExistsException")
-        {
-            return $false
-        }
-
-        return $true
-    }
-
-    try
-    {
-        Invoke-ActionWithDefaultRetries -Action $createAction `
-            -RetryMessage (Get-VstsLocString -Key SFSDK_RetryingCreateApplication) `
-            -ExceptionRetryEvaluator $exceptionRetryEvaluator `
-            -RetryableExceptions @("System.Fabric.FabricTransientException", "System.Fabric.FabricElementAlreadyExistsException", "System.TimeoutException")
-    }
-    catch [System.TimeoutException]
-    {
-        Write-Host (Get-VstsLocString -Key SFSDK_CreateApplicationFailed)
-        # print application health status if create did not succeed
-        Trace-ServiceFabricApplicationHealth
-        throw
-    }
-}
-
 function Trace-ServiceFabricClusterHealth
 {
     try
@@ -547,68 +391,6 @@
     {}
 }
 
-function Trace-ServiceFabricApplicationHealth
-=======
->>>>>>> 0c934c4e
-{
-    Param (
-        [string]
-        $ApplicationTypeName,
-
-        [string]
-        $ApplicationTypeVersion
-    )
-
-<<<<<<< HEAD
-    try
-    {
-        Write-Host (Get-VstsLocString -Key SFSDK_ApplicationHealth)
-        Get-ServiceFabricApplicationHealth -ApplicationName $ApplicationName
-    }
-    catch
-    {
-        if ($_.Exception.Message -eq "Entity not found in Health Store.")
-        {
-            Trace-ServiceFabricClusterHealth
-        }
-    }
-=======
-    $global:operationId = $SF_Operations.GetApplicationType
-    $getAppTypeAction = { Get-ServiceFabricApplicationType -ApplicationTypeName $ApplicationTypeName -ApplicationTypeVersion $ApplicationTypeVersion }
-    $getAppTypeRetryEvaluator = {
-        param($appType)
-        # if app type does not exist (i.e it got unprovisioned) or if its status has changed to a terminal one, stop wait
-        if ((!$appType) -or (($appType.Status -ne [System.Fabric.Query.ApplicationTypeStatus]::Provisioning) -and ($appType.Status -ne [System.Fabric.Query.ApplicationTypeStatus]::Unprovisioning)))
-        {
-            return $false
-        }
-        else
-        {
-            Write-Host (Get-VstsLocString -Key SFSDK_ApplicationTypeStatus -ArgumentList @($appType.Status, $appType.StatusDetails))
-            return $true
-        }
-    }
-
-    return Invoke-ActionWithRetries -Action $getAppTypeAction `
-        -ResultRetryEvaluator $getAppTypeRetryEvaluator `
-        -MaxTries 86400 `
-        -RetryIntervalInSeconds 10 `
-        -RetryableExceptions @("System.Fabric.FabricTransientException", "System.TimeoutException") `
-        -RetryMessage (Get-VstsLocString -Key SFSDK_RetryingGetApplicationType)
-}
-
-function Trace-ServiceFabricClusterHealth
-{
-    try
-    {
-        Write-Host (Get-VstsLocString -Key SFSDK_ClusterHealth)
-        Get-ServiceFabricClusterHealth
-    }
-    catch
-    {}
->>>>>>> 0c934c4e
-}
-
 function Invoke-ActionWithDefaultRetries
 {
     Param (
@@ -619,14 +401,7 @@
         $RetryMessage,
 
         [scriptblock]
-<<<<<<< HEAD
-        $ExceptionRetryEvaluator,
-
-        [string[]]
-        $RetryableExceptions
-=======
         $ExceptionRetryEvaluator
->>>>>>> 0c934c4e
     )
 
     $parameters = @{
@@ -637,14 +412,6 @@
         RetryMessage           = $RetryMessage;
     }
 
-<<<<<<< HEAD
-    if ($RetryableExceptions)
-    {
-        $parameters['RetryableExceptions'] = $RetryableExceptions
-    }
-
-=======
->>>>>>> 0c934c4e
     if ($ExceptionRetryEvaluator)
     {
         $parameters['ExceptionRetryEvaluator'] = $ExceptionRetryEvaluator
