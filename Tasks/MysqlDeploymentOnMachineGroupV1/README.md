--- conflicted
+++ resolved
@@ -49,11 +49,8 @@
 - **Password\*:** When you connect using MySQL Workbench, this is the same value that is used for "Password" in "Parameters".  
  
  
-<<<<<<< HEAD
-- **Additional MySQL options:** Additional options supported by MySQL simple SQL shell.
-=======
+
 - **Additional MySQL options:** Additional options supported by MySQL simple SQL shell. 
->>>>>>> ef1c4fe0
 Example: You can change to default tab separated output format to HTML or even XML format. Or if you have problems due to insufficient memory for large result sets, use the --quick option. 
  
  
