--- conflicted
+++ resolved
@@ -41,14 +41,10 @@
     }
 
     protected async performAzureDeployment(retryCount = 0): Promise<void> {
-<<<<<<< HEAD
-
         if(!this._spnName && this.taskParameters.authScheme == "ServicePrincipal") {
             this._spnName = await this.getServicePrincipalName();
         }
 
-=======
->>>>>>> 1ce4d23f
         if (this.deploymentParameters.properties["mode"] === "Validation") {
             return this.validateDeployment();
         } else {
@@ -76,7 +72,6 @@
         }
     }
 
-<<<<<<< HEAD
     private printServicePrincipalRoleAssignmentError(error: any) {
         if(!!error && error.statusCode == 403) {
             if(this.taskParameters.authScheme == "ServicePrincipal") {
@@ -118,8 +113,6 @@
         }
     }
 
-=======
->>>>>>> 1ce4d23f
     protected validateDeployment(): Promise<void> {
         return new Promise<void>((resolve, reject) => {
             console.log(tl.loc("StartingValidation"));
