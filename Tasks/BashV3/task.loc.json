--- conflicted
+++ resolved
@@ -17,13 +17,8 @@
   "author": "Microsoft Corporation",
   "version": {
     "Major": 3,
-<<<<<<< HEAD
-    "Minor": 151,
-    "Patch": 4
-=======
     "Minor": 171,
     "Patch": 1
->>>>>>> af649db7
   },
   "releaseNotes": "ms-resource:loc.releaseNotes",
   "minimumAgentVersion": "2.115.0",
